--- conflicted
+++ resolved
@@ -1,2933 +1,3026 @@
-import datetime
-import random
-import uuid
-from rest_framework import serializers
-from django.contrib.auth import authenticate
-from rest_framework_simplejwt.tokens import RefreshToken
-from django.db import IntegrityError, transaction
-from faker import Faker
-from django.core.mail import send_mail
-from django.db.models import Avg, Sum, Q
-from django.conf import settings
-
-import json
-
-fake = Faker()
-
-from app.models import *
-
-<<<<<<< HEAD
-=======
-'''
-user serializers
-'''
-# The UserSerializer class is a serializer for the User model that includes various fields and methods
-# to retrieve additional information about the user such as rank, followers, following, whether the
-# user is being followed, number of posts, and whether the user is the currently authenticated user.
-class UserSerializer(serializers.ModelSerializer):
-    rank = serializers.SerializerMethodField()
-    followers = serializers.SerializerMethodField()
-    following = serializers.SerializerMethodField()
-    isFollowing = serializers.SerializerMethodField()
-    posts = serializers.SerializerMethodField()
-    profile_pic_url = serializers.SerializerMethodField()
-    personal = serializers.SerializerMethodField()
-
-    class Meta:
-        model = User
-        fields = ['id', 'username','profile_pic_url', 'first_name', 'last_name', 'email', 'rank', 'followers',
-                  'google_scholar','pubmed','institute', 'following', 'isFollowing', 'posts', 'personal']
-        
-    def get_rank(self, obj):
-        """
-        The function `get_rank` retrieves the rank of a user from the Rank model and returns it as a
-        string.
-        
-        :param obj: The `obj` parameter is an object that represents a user
-        :return: The code is returning the rank of the user as a string.
-        """
-        rank = Rank.objects.get(user_id=obj.id)
-        return f'{int(rank.rank)}'
-
-    def get_followers(self, obj):
-        """
-        The function "get_followers" returns the number of followers for a given object.
-        
-        :param obj: The `obj` parameter is an object representing a user
-        :return: The number of followers for the given object.
-        """
-        followers = Follow.objects.filter(followed_user=obj.id).count()
-        return followers
-
-    def get_profile_pic_url(self, obj):
-        """
-        The function `get_profile_pic_url` returns the profile picture URL of a given object's user.
-        
-        :param obj: The `obj` parameter is an object that has a `user` attribute. The `user` attribute
-        is expected to have a `profile_pic_url` method that returns the URL of the user's profile
-        picture
-        :return: the profile picture URL of the user object.
-        """
-        if obj.profile_pic_url:
-            url = obj.profile_pic_url.url.split('?')[0]
-            return url
-
-        return 'https://scicommons.s3.amazonaws.com/None'
-    
-    def get_following(self, obj):
-        """
-        The function `get_following` returns the number of users that are being followed by a given
-        user.
-        
-        :param obj: The "obj" parameter is an object representing a user
-        :return: The number of users that the given object is following.
-        """
-        following = Follow.objects.filter(user=obj.id).count()
-        return following
-
-    def get_isFollowing(self, obj):
-        """
-        The function checks if a user is following another user by checking if there is a record in the
-        Follow table with the user and followed_user fields matching the current user and the given user
-        object.
-        
-        :param obj: The `obj` parameter represents an object that is being checked for follow status. It
-        could be a user, a post, or any other object that can be followed by a user
-        :return: a boolean value. If the user is authenticated and is following the specified object, it
-        will return True. Otherwise, it will return False.
-        """
-        if self.context['request'].user.is_authenticated is False:
-            return False
-        if (Follow.objects.filter(user=self.context['request'].user, followed_user=obj.id).count() > 0):
-            return True 
-        else:
-            return False
-
-    def get_posts(self, obj):
-        """
-        The function `get_posts` returns the number of social posts associated with a given user.
-        
-        :param obj: The "obj" parameter is an object that represents a user
-        :return: The number of SocialPost objects that have a user ID matching the ID of the input
-        object.
-        """
-        posts = SocialPost.objects.filter(user=obj.id).count()
-        return posts
-    
-    def get_personal(self,obj):
-        """
-        The function checks if the given object is the same as the user making the request.
-        
-        :param obj: The `obj` parameter is an object that represents a user
-        :return: a boolean value. If the `obj` parameter is equal to the user object stored in
-        `self.context['request'].user`, then it returns `True`. Otherwise, it returns `False`.
-        """
-        if(obj == self.context['request'].user):
-            return True
-        else:
-            return False
-    
-
-# The `UserCreateSerializer` class is a serializer in Python that creates a new user instance,
-# performs validation checks, sets the user's password, saves the user instance, creates a rank for
-# the user, sends a welcome email, and returns the created user instance.
-class UserCreateSerializer(serializers.ModelSerializer):
-    
-    class Meta:
-        model = User
-        fields = ['username', 'profile_pic_url', 'first_name', 'last_name', 'email', 'password']
-        
-    def create(self, validated_data):
-        """
-        The function creates a new user instance, sets their password, saves the instance, checks for
-        any unregistered users with the same email and associates them with the new user, creates a rank
-        for the user, sends a welcome email, and returns the instance.
-        
-        :param validated_data: The `validated_data` parameter is a dictionary that contains the
-        validated data for creating a new user. It typically includes fields such as email, username,
-        and any other required fields for creating a user
-        :return: The instance of the created user is being returned.
-        """
-        password = validated_data.pop('password')
-        user = self.Meta.model.objects.filter(email=validated_data['email']).first()
-        if user:
-            raise serializers.ValidationError(detail={"error": "User with mail already exists.Please use another email or Login using this mail"})
-        user = self.Meta.model.objects.filter(username=validated_data['username']).first()
-        if user:
-            raise serializers.ValidationError(detail={"error":"Username already exists.Please use another username!!!"})
-        
-        instance = self.Meta.model.objects.create(**validated_data)
-        instance.set_password(password)
-        instance.save()
-        unregistered = UnregisteredUser.objects.filter(email=instance.email)
-        if unregistered is not None:
-            for user in unregistered:
-                with transaction.atomic():
-                    Author.objects.create(User=instance, article=user.article)
-                    user.delete()
-    
-        rank = Rank.objects.create(rank=0, user_id=instance.id)
-        rank.save()
-        send_mail("Welcome to Scicommons", "Welcome to Scicommons.We hope you will have a great time", settings.EMAIL_HOST_USER, [instance.email], fail_silently=False)
-        send_mail("Verify your Email", f"Please verify your email by clicking on the link below.\n{settings.BASE_URL}/verify?email={instance.email}", settings.EMAIL_HOST_USER, [instance.email], fail_silently=False)
-        return instance
-    
-# The UserUpdateSerializer class is a serializer that represents the User model and includes fields
-# for updating user information, including a read-only field for the profile picture URL.
-class UserUpdateSerializer(serializers.ModelSerializer):
-
-    class Meta:
-        model = User
-        fields = ['id', 'email', 'first_name', 'last_name', 'profile_pic_url', 'google_scholar', 'pubmed', 'institute']
-        read_only_fields = ['id', 'email']
-
-        
-# The `LoginSerializer` class is a serializer used for validating and authenticating user login
-# credentials, and generating access and refresh tokens.
-class LoginSerializer(serializers.Serializer):
-    username = serializers.CharField(max_length=255, read_only=True)
-    password = serializers.CharField(max_length=128, write_only=True)
-    access = serializers.CharField(max_length=255, read_only=True)
-    refresh = serializers.CharField(max_length=255, read_only=True)
-    email = serializers.CharField(max_length=255, read_only=True)
-
-    class Meta:
-        model = User
-        fields = ['username', 'first_name', 'last_name', 'email','id']
-
-
-    def validate(self, data):
-        """
-        The `validate` function checks the validity of user credentials (username, email, and password)
-        and returns a token for authentication if the credentials are valid.
-        
-        :param data: The `data` parameter is the data that needs to be validated. It is a dictionary
-        containing the values for the fields `username`, `email`, and `password`
-        :return: a dictionary containing the access token and refresh token.
-        """
-        request = self.context.get('request')
-        username = request.data.get("username", None)
-        email = request.data.get("email",None)
-        password = request.data.get("password", None)
-        if username is None and email is None:
-            raise serializers.ValidationError(detail={"error":"Username or email must be entered"})
-
-        if username is None and email is not None:
-            member = User.objects.filter(email=email).first()
-            if member is None:
-                raise serializers.ValidationError(detail={"error":"Enter a valid email address"})
-            username = member.username
-
-        member = User.objects.filter(username=username).first()
-        if member is None:
-            raise serializers.ValidationError(
-                detail={"error":"Account does not exist. \nPlease try registering to scicommons first"}
-            )
-        elif member.email_verified == False:
-            raise serializers.ValidationError(detail={"error": "Please Verify your Email!!!"})
-        
-        user = authenticate(username=username, password=password)
-
-        if user and not user.is_active:
-            raise serializers.ValidationError(
-                detail={"error":"Account has been deactivated. \n Please contact your company's admin to restore your account"}
-            )
-
-        if not user:
-            raise serializers.ValidationError(detail={"error":"Username or Password is wrong"})
-
-        refresh = RefreshToken.for_user(user)
-        data = {"access": str(refresh.access_token), "refresh": str(refresh)}
-
-        UserActivity.objects.create(user=user, action=f"you Logged in at {datetime.datetime.now()}")
-
-        return data
-
-# The UserActivitySerializer class is a serializer for the UserActivity model, specifying the fields
-# to be included in the serialized representation.
-class UserActivitySerializer(serializers.ModelSerializer):
-    
-    class Meta:
-        model = UserActivity
-        fields = ['id','user','action']
-
-# The `ForgotPasswordSerializer` class is a serializer for handling forgot password requests, with an
-# email field.
-class ForgotPasswordSerializer(serializers.Serializer):
-    email = serializers.CharField()
-    class Meta:
-        fields = ["email"]
-        
-# The class `ResetPasswordSerializer` is a serializer class in Python that is used for resetting a
-# password and includes fields for OTP, password, and password confirmation.
-class ResetPasswordSerializer(serializers.Serializer):
-    otp = serializers.IntegerField()
-    password = serializers.CharField()
-    password2 = serializers.CharField()
-    
-    class Meta:
-        fields = ['otp', 'password', 'password2']
-
-# The above class is a serializer class in Python used for verifying OTP and email.
-class VerifySerializer(serializers.Serializer):
-    otp = serializers.IntegerField()
-    email = serializers.CharField()
-
-    class Meta:
-        fields = ['otp', 'email']
-        
-
-'''
-community serializer
-'''
-# The CommunitySerializer class is a serializer for the Community model, specifying the fields to be
-# included in the serialized representation.
-class CommunitySerializer(serializers.ModelSerializer):
-    
-    class Meta:
-        model = Community
-        fields = ['id', 'Community_name', 'subtitle', 'description', 'location', 'date', 'github', 'email', 'website', 'user', 'members']
-
-# The `CommunitylistSerializer` class is a serializer that serializes the `Community` model and
-# includes additional fields for member count, evaluated count, published count, and subscription
-# count.
-class CommunitylistSerializer(serializers.ModelSerializer):
-    membercount = serializers.SerializerMethodField()
-    evaluatedcount = serializers.SerializerMethodField()
-    publishedcount = serializers.SerializerMethodField()
-    subscribed = serializers.SerializerMethodField()
-    
-    class Meta:
-        model = Community
-        fields = ['id', 'Community_name','subtitle', 'description', 'evaluatedcount', 'subscribed',
-                    'membercount','publishedcount']
-    
-    def get_membercount(self, obj):
-        """
-        The function `get_membercount` returns the number of community members for a given object.
-        
-        :param obj: The "obj" parameter is an object that represents a community
-        :return: the count of CommunityMember objects that are associated with the given community
-        object.
-        """
-        count = CommunityMember.objects.filter(community=obj.id).count()
-        return count
-    
-    def get_evaluatedcount(self, obj):
-        """
-        The function `get_evaluatedcount` returns the count of CommunityMeta objects with a status of
-        'accepted', 'rejected', or 'in review' for a given community object.
-        
-        :param obj: The "obj" parameter is an object that represents a community
-        :return: the count of CommunityMeta objects that have a status of 'accepted', 'rejected', or 'in
-        review' and are associated with the given obj.
-        """
-        count = CommunityMeta.objects.filter(community=obj.id,status__in=['accepted', 'rejected', 'in review']).count()
-        return count 
-    
-    def get_publishedcount(self, obj):
-        """
-        The function `get_publishedcount` returns the count of accepted CommunityMeta objects associated
-        with a given community object.
-        
-        :param obj: The "obj" parameter is an object that represents a community
-        :return: the count of CommunityMeta objects that have a community ID matching the ID of the
-        input object and a status of 'accepted'.
-        """
-        count = CommunityMeta.objects.filter(community=obj.id, status__in=['accepted']).count()
-        return count
-
-    def get_subscribed(self, obj):
-        """
-        The function `get_subscribed` returns the count of subscribers for a given community object.
-        
-        :param obj: The "obj" parameter is an object representing a community
-        :return: The number of subscribers for the given community object.
-        """
-        count = Subscribe.objects.filter(community=obj.id).count()
-        return count
-
-# The `CommunityGetSerializer` class is a serializer that serializes the `Community` model and
-# includes various fields and methods to determine if a user is a member, reviewer, moderator, or
-# admin of the community, as well as the count of members, published content, evaluated content, and
-# subscriptions.
-class CommunityGetSerializer(serializers.ModelSerializer):
-    isMember = serializers.SerializerMethodField()
-    isReviewer = serializers.SerializerMethodField()
-    isModerator = serializers.SerializerMethodField()
-    isAdmin = serializers.SerializerMethodField()
-    subscribed = serializers.SerializerMethodField()
-    membercount = serializers.SerializerMethodField()
-    publishedcount = serializers.SerializerMethodField()
-    evaluatedcount = serializers.SerializerMethodField()
-    isSubscribed = serializers.SerializerMethodField()
-    admins = serializers.SerializerMethodField()
-    
-    class Meta:
-        model = Community
-        fields = ['id', 'Community_name','subtitle', 'description','location','date','github','email', 'evaluatedcount', 'isSubscribed', 'admins',
-                    'website','user','membercount','publishedcount','isMember','isReviewer', 'isModerator', 'isAdmin','subscribed']
-    
-
-    def get_isMember(self, obj):
-        """
-        The function checks if a user is a member of a community by counting the number of
-        CommunityMember objects that match the community ID and the user ID.
-        
-        :param obj: The `obj` parameter represents the community object for which we want to check if
-        the current user is a member
-        :return: the count of CommunityMember objects where the community is equal to `obj.id` and the
-        user is equal to `self.context["request"].user`.
-        """
-        if self.context['request'].user.is_authenticated is False:
-            return False
-        count = CommunityMember.objects.filter(community=obj.id,user = self.context["request"].user).count()
-        return count
-    
-    def get_isReviewer(self, obj):
-        """
-        The function `get_isReviewer` checks if a user is a reviewer for a specific community.
-        
-        :param obj: The `obj` parameter is an object that represents a community
-        :return: the count of CommunityMember objects where the community is equal to `obj.id`, the user
-        is equal to `self.context["request"].user`, and `is_reviewer` is True.
-        """
-        if self.context['request'].user.is_authenticated is False:
-            return False
-        count = CommunityMember.objects.filter(community=obj.id,user = self.context["request"].user, is_reviewer=True).count()
-        return count
-    
-    def get_isModerator(self, obj):
-        """
-        The function `get_isModerator` checks if the authenticated user is a moderator of a specific
-        community.
-        
-        :param obj: The "obj" parameter represents the community object for which we want to check if
-        the current user is a moderator
-        :return: the count of CommunityMember objects where the community is equal to `obj.id`, the user
-        is equal to `self.context["request"].user`, and `is_moderator` is True.
-        """
-        if self.context['request'].user.is_authenticated is False:
-            return False
-        count = CommunityMember.objects.filter(community=obj.id,user = self.context["request"].user, is_moderator=True).count()
-        return count
-    
-    def get_isAdmin(self, obj):
-        """
-        The function `get_isAdmin` checks if the authenticated user is an admin of a specific community.
-        
-        :param obj: The `obj` parameter is an object representing a community
-        :return: the count of CommunityMember objects where the community is equal to `obj.id`, the user
-        is equal to `self.context["request"].user`, and `is_admin` is True.
-        """
-        if self.context['request'].user.is_authenticated is False:
-            return False
-        count = CommunityMember.objects.filter(community=obj.id,user = self.context["request"].user, is_admin=True).count()
-        return count
-    
-    def get_membercount(self, obj):
-        """
-        The function `get_membercount` returns the number of community members for a given object.
-        
-        :param obj: The "obj" parameter is an object that represents a community
-        :return: the count of CommunityMember objects that are associated with the given community
-        object.
-        """
-        count = CommunityMember.objects.filter(community=obj.id).count()
-        return count
-    
-    def get_evaluatedcount(self, obj):
-        """
-        The function `get_evaluatedcount` returns the count of CommunityMeta objects with a status of
-        'accepted', 'rejected', or 'in review' for a given community object.
-        
-        :param obj: The "obj" parameter is an object that represents a community
-        :return: the count of CommunityMeta objects that have a status of 'accepted', 'rejected', or 'in
-        review' and are associated with the given obj.
-        """
-        count = CommunityMeta.objects.filter(community=obj.id,status__in=['accepted', 'rejected', 'in review']).count()
-        return count 
-    
-    def get_publishedcount(self, obj):
-        """
-        The function `get_publishedcount` returns the count of accepted CommunityMeta objects associated
-        with a given community object.
-        
-        :param obj: The "obj" parameter is an object that represents a community
-        :return: the count of CommunityMeta objects that have a community ID matching the ID of the
-        input object and a status of 'accepted'.
-        """
-        count = CommunityMeta.objects.filter(community=obj.id, status__in=['accepted']).count()
-        return count
-    
-    def get_isSubscribed(self, obj):
-        """
-        The function checks if a user is subscribed to a community.
-        
-        :param obj: The `obj` parameter represents the community object for which we want to check if
-        the user is subscribed or not
-        :return: a boolean value indicating whether the user is subscribed to a particular community or
-        not. If the user is authenticated and has a subscription to the community, it will return True.
-        Otherwise, it will return False.
-        """
-        if self.context['request'].user.is_authenticated is False:
-            return False
-        count = Subscribe.objects.filter(user=self.context['request'].user,community=obj.id).count()
-        if count > 0:
-            return True
-        else:
-            return False
-    
-    def get_admins(self, obj):
-        """
-        The function "get_admins" returns a list of usernames for community members who are admins in a
-        given community.
-        
-        :param obj: The "obj" parameter is an instance of the Community model
-        :return: a list of usernames of community members who are admins.
-        """
-        members = CommunityMember.objects.filter(community=obj.id, is_admin=True)
-        admins = [member.user.username for member in members]
-        return admins
-        
-    def get_subscribed(self, obj):
-        """
-        The function `get_subscribed` returns the count of subscribers for a given community object.
-        
-        :param obj: The "obj" parameter is an object representing a community
-        :return: The number of subscribers for the given community object.
-        """
-        count = Subscribe.objects.filter(community=obj.id).count()
-        return count
-
-# The `CommunityCreateSerializer` class is a serializer that creates a new community instance, sets
-# the community name, adds the user as an admin member, sends an email notification, and logs the
-# user's activity.
-class CommunityCreateSerializer(serializers.ModelSerializer):
-
-    class Meta:
-        model = Community
-        fields = ['Community_name', 'subtitle', 'description', 'location', 'date', 'github', 'email', 'website']
-        
-    def create(self, validated_data):
-        """
-        The function creates a new community, sets the community name by replacing spaces with
-        underscores, adds the user as an admin member, sends an email notification to the user, logs the
-        user's activity, and returns the created instance.
-        
-        :param validated_data: The `validated_data` parameter is a dictionary that contains the
-        validated data for creating a new instance of the model. It typically includes the data provided
-        by the user in the request payload
-        :return: The instance of the created object is being returned.
-        """
-        community_name = validated_data.pop('Community_name', None)
-        validated_data['Community_name'] = community_name.replace(' ','_')
-        instance = self.Meta.model.objects.create(**validated_data, user=self.context['request'].user)
-        instance.members.add(self.context['request'].user, through_defaults={"is_admin":True})
-        instance.save()
-        
-        send_mail("you added new commnity", f"You have created a {instance.Community_name} community", settings.EMAIL_HOST_USER, [self.context['request'].user.email], fail_silently=False)        
-        UserActivity.objects.create(user=self.context['request'].user, action=f"you have created community {instance.Community_name} ")
-
-        return instance
-
-
-# The JoinRequestSerializer class is used to serialize and validate join requests for a community,
-# ensuring that the user is not already a member and has not already made a request.
-class JoinRequestSerializer(serializers.ModelSerializer):
-
-    class Meta:
-        model = CommunityRequests
-        fields = ['id', 'user', 'community', 'summary', 'about']
-        read_only_fields = ['id', 'user']
-
-    def create(self, validated_data):
-        """
-        The function creates a new instance of a model with the provided validated data, sets the status
-        to 'pending', and associates it with the current user.
-        
-        :param validated_data: The `validated_data` parameter is a dictionary that contains the
-        validated data for the serializer fields. It is typically used to create or update an instance
-        of the model associated with the serializer
-        :return: The instance of the created object is being returned.
-        """
-        member = CommunityMember.objects.filter(user=self.context['request'].user, community=validated_data['community']).first()
-        if member is not None:
-            raise serializers.ValidationError(detail={"error":"you are already member of community"})
-        requests = self.Meta.model.objects.filter(status='pending', user=self.context['request'].user).first()
-        if requests:
-            raise serializers.ValidationError(detail={"error":"you already made request"})  
-        instance = self.Meta.model.objects.create(**validated_data, status='pending', user=self.context['request'].user)
-        instance.save()
-
-        return instance
-
-# The CommunityRequestSerializer class is a serializer for the CommunityRequests model, specifying the
-# fields to be included in the serialized representation.
-class CommunityRequestSerializer(serializers.ModelSerializer):
-
-    class Meta:
-        model = CommunityRequests
-        fields = ['id', 'user', 'community', 'summary', 'about', 'status']
-
-
-# The `CommunityRequestGetSerializer` class is a serializer that converts `CommunityRequests` objects
-# into JSON format, including additional fields such as the username, rank, and profile picture URL of
-# the user associated with the request.
-class CommunityRequestGetSerializer(serializers.ModelSerializer):
-
-    username = serializers.SerializerMethodField()
-    rank = serializers.SerializerMethodField()
-    profile_pic_url = serializers.SerializerMethodField()
-
-    class Meta:
-        model = CommunityRequests
-        fields = ['id', 'user', 'community', 'summary', 'about', 'status', 'username', 'rank', 'profile_pic_url']
-    
-    def get_username(self, obj):
-        """
-        The function `get_username` returns the username of a given object's user.
-        
-        :param obj: The `obj` parameter is an object that has a `user` attribute. The `user` attribute
-        is expected to have a `username` attribute
-        :return: The username of the user associated with the given object.
-        """
-        return obj.user.username
-    
-    def get_rank(self, obj):
-        """
-        The function `get_rank` retrieves the rank of a user from the `Rank` model.
-        
-        :param obj: The `obj` parameter is an object that represents a user
-        :return: The rank of the member.
-        """
-        member = Rank.objects.filter(user_id=obj.user.id).first()
-        return member.rank
-    
-    def get_profile_pic_url(self, obj):
-        """
-        The function `get_profile_pic_url` returns the profile picture URL of a given object's user.
-        
-        :param obj: The `obj` parameter is an object that has a `user` attribute. The `user` attribute
-        is expected to have a `profile_pic_url` method that returns the URL of the user's profile
-        picture
-        :return: the profile picture URL of the user object.
-        """
-        if obj.user.profile_pic_url:
-            url = obj.user.profile_pic_url.url.split('?')[0]
-            return url
-        return 'https://scicommons.s3.amazonaws.com/None'
-
-
-# The `ApproverequestSerializer` class is a serializer for the `CommunityRequests` model that allows
-# updating of its fields.
-class ApproverequestSerializer(serializers.ModelSerializer):
-
-    class Meta:
-        model = CommunityRequests
-        fields = ['id', 'user', 'community', 'summary', 'about', 'status']
-
-    def update(self, instance, validated_data):
-        """
-        The function updates the attributes of an instance with the values from the validated data and
-        saves the instance.
-        
-        :param instance: The `instance` parameter refers to the object that you want to update. It could
-        be an instance of a model or any other object that you want to modify
-        :param validated_data: The `validated_data` parameter is a dictionary that contains the
-        validated data that needs to be updated in the `instance`. Each key-value pair in the
-        `validated_data` dictionary represents an attribute and its corresponding updated value
-        :return: The updated instance is being returned.
-        """
-        for attr, value in validated_data.items():
-            setattr(instance, attr, value)
-        instance.save()
-
-        return instance
-    
-# The `CommunityUpdateSerializer` class is a serializer that handles the updating of a community
-# instance, including adding new members, setting attributes, saving the instance, sending an email
-# notification, and creating a user activity log.
-class CommunityUpdateSerializer(serializers.ModelSerializer):
-    members = serializers.ListField(
-        child=serializers.IntegerField(),
-        write_only=True
-    )
-    
-    class Meta:
-        model = Community
-        fields = ['id','Community_name','subtitle', 'description', 'location', 'github', 'email', 'website', 'members']
-        read_only_fields = ['Community_name','id']
-
-    def update(self, instance, validated_data):
-        """
-        The function updates a community instance with validated data, including adding new members,
-        setting attributes, saving the instance, sending an email notification, and creating a user
-        activity log.
-        
-        :param instance: The "instance" parameter refers to the instance of the Community model that is
-        being updated. It represents the specific community object that is being modified
-        :param validated_data: The `validated_data` parameter is a dictionary that contains the
-        validated data for the instance being updated. It typically includes the updated values for the
-        fields of the instance
-        :return: The `instance` object is being returned.
-        """
-        members = validated_data.pop("members", [])
-        if members:
-            with transaction.atomic():
-                for member in members:
-                    member = CommunityMember.objects.create(user_id=member, community_id=instance.id)
-                    member.save()
-                members = [member.user.id for member in CommunityMember.objects.all()]
-        for attr, value in validated_data.items():
-            setattr(instance, attr, value)
-        instance.members.set(members)
-        instance.save()
-        send_mail("you have updated community" , f'You have updated {instance.Community_name} details', settings.EMAIL_HOST_USER,[instance.user.email], fail_silently=False)
-        UserActivity.objects.create(user=self.context['request'].user, action=f'you have updated deatils in {instance.Community_name}')
-        return instance
-
-
-# The SubscribeSerializer class is a serializer for the Subscribe model, with fields for id, user, and
-# community, and the id field is read-only.
-class SubscribeSerializer(serializers.ModelSerializer):
-    
-    class Meta:
-        model = Subscribe
-        fields = ['id', 'user', 'community']
-        read_only_fields = ['id']
-
-        
-
-class PromoteSerializer(serializers.ModelSerializer):
-    user_id = serializers.IntegerField(write_only = True)
-    role = serializers.CharField(write_only = True)
-    
-    class Meta:
-        model = Community
-        fields = ['user_id', 'role', 'Community_name', 'members']
-        read_only_fields = ['Community_name', 'members']
-        
-    def update(self, instance, validated_data):
-        """
-        The function updates the role of a user in a community and sends an email notification.
-        
-        :param instance: The `instance` parameter refers to the instance of the model that is being
-        updated. In this case, it seems to be a community object
-        :param validated_data: The `validated_data` parameter is a dictionary that contains the
-        validated data for the serializer fields. In this case, it is used to get the values of the
-        `user_id` and `role` fields
-        :return: The `instance` object is being returned.
-        """
-        user_id = validated_data.get('user_id', None)
-        role = validated_data.get('role', None)
-        
-        if user_id is None:
-            raise serializers.ValidationError(detail={"error": "user id can't be None"})
-        member = CommunityMember.objects.filter(community=instance, user_id=user_id).first()
-        
-        if member is None:
-            
-            if role == "member":
-                member = CommunityMember.objects.create(community=instance, user_id=user_id).first()
-                member.is_reviewer = False
-                member.is_moderator = False
-                member.is_admin = False
-                member.save()
-                send_mail("added member" , f'You have been added as member to {instance.Community_name}', settings.EMAIL_HOST_USER , [member.user.email], fail_silently=False)
-                UserActivity.objects.create(user=self.context['request'].user, action=f'you added {member.user.username} to community')
-            else:
-                raise serializers.ValidationError(detail={"error": "user isn't member of community"})
-        
-        try:
-        
-            if role is None:
-                raise serializers.ValidationError(detail={"error": "role can't be None"})
-            
-            elif role == 'reviewer':
-                moderator = Moderator.objects.filter(user_id=user_id, community=instance).first()
-                if moderator is not None:
-                    article_moderator = ArticleModerator.objects.filter(moderator_id=moderator.id)
-                    if article_moderator.exists():
-                        raise serializers.ValidationError(detail={"error": "user is moderator of some articles.Can not perform this operation!!!"})
-                    else :
-                        moderator.delete()
-                OfficialReviewer.objects.create(User_id=user_id, community=instance, Official_Reviewer_name=fake.name())
-                member.is_reviewer = True
-                member.is_moderator = False
-                member.is_admin = False
-                member.save()
-                send_mail("you are Reviewer", f'You have been added as Official Reviewer to {instance.Community_name}', settings.EMAIL_HOST_USER , [member.user.email], fail_silently=False)
-                UserActivity.objects.create(user=self.context['request'].user, action=f'you added {member.user.username} to {instance.Community_name} as reviewer')
-                
-            elif role == 'moderator':
-                reviewer = OfficialReviewer.objects.filter(User_id=user_id, community=instance).first()
-                if reviewer is not None:
-                    article_reviewer = ArticleReviewer.objects.filter(officialreviewer_id=reviewer.id)
-                    if article_reviewer.exists():
-                        raise serializers.ValidationError(detail={"error": "user is reviewer of some articles.Can not perform this operation!!!"})
-                    reviewer.delete()
-                Moderator.objects.create(user_id=user_id, community=instance)
-                member.is_moderator = True
-                member.is_reviewer = False
-                member.is_admin = False
-                member.save()
-                send_mail(" you are moderator", f'You have been added as Moderator to {instance.Community_name}', settings.EMAIL_HOST_USER , [member.user.email], fail_silently=False)
-                UserActivity.objects.create(user=self.context['request'].user, action=f'you added {member.user.username} to {instance.Community_name} as moderator')
-                
-            elif role == 'admin':
-                reviewer = OfficialReviewer.objects.filter(User_id=user_id, community=instance).first()
-                moderator = Moderator.objects.filter(user_id=user_id, community=instance).first()
-                if reviewer is not None:
-                    article_reviewer = ArticleReviewer.objects.filter(officialreviewer_id=reviewer.id)
-                    if article_reviewer.exists():
-                        raise serializers.ValidationError(detail={"error": "user is reviewer of some articles.Can not perform this operation!!!"})
-                    reviewer.delete()
-                if moderator is not None:
-                    article_moderator = ArticleModerator.objects.filter(moderator_id=moderator.id)
-                    if article_moderator.exists():
-                        raise serializers.ValidationError(detail={"error": "user is moderator of some articles.Can not perform this operation!!!"})
-                    else :
-                        moderator.delete()
-                member.is_moderator = False
-                member.is_reviewer = False
-                member.is_admin = True
-                member.save()
-                send_mail("you are now admin", f'You have been added as Admin to {instance.Community_name}', settings.EMAIL_HOST_USER , [member.user.email], fail_silently=False)
-                UserActivity.objects.create(user=self.context['request'].user, action=f'you added {member.user.username} to {instance.Community_name} as admin')
-                                
-            elif role == 'member':
-                reviewer = OfficialReviewer.objects.filter(User_id=user_id, community=instance).first()
-                moderator = Moderator.objects.filter(user_id=user_id, community=instance).first()
-                if reviewer is not None:
-                    article_reviewer = ArticleReviewer.objects.filter(officialreviewer_id=reviewer.id)
-                    if article_reviewer.exists():
-                        raise serializers.ValidationError(detail={"error": "user is reviewer of some articles.Can not perform this operation!!!"})
-                    reviewer.delete()
-                if moderator is not None:
-                    article_moderator = ArticleModerator.objects.filter(moderator_id=moderator.id)
-                    if article_moderator.exists():
-                        raise serializers.ValidationError(detail={"error": "user is moderator of some articles.Can not perform this operation!!!"})
-                    else :
-                        moderator.delete()
-                member.is_reviewer = False
-                member.is_moderator = False
-                member.is_admin = False
-                member.save()
-                send_mail(f'you are added to {instance.Community_name}',f'You have been added as member to {instance.Community_name}', settings.EMAIL_HOST_USER , [member.user.email], fail_silently=False)
-                UserActivity.objects.create(user=self.context['request'].user, action=f'you added {member.user.username} to {instance.Community_name}')
-                    
-            else:
-                raise serializers.ValidationError(detail={"error": " wrong role. role can be 'reviewer','moderator','member'"}) 
-            
-        except IntegrityError as e:
-            raise serializers.ValidationError(detail={"error": f'{member.user.username} is already {role}'}) 
-        
-        return instance
-        
-        
-'''
-article serializers
-'''
-# The `ArticleSerializer` class is a serializer for the `Article` model that includes a `rating` field
-# calculated based on the average rating of related `CommentBase` objects.
-class ArticleSerializer(serializers.ModelSerializer):
-    rating = serializers.SerializerMethodField()
-    class Meta:
-        model = Article
-        fields = ['id', 'article_name', 'Public_date', 'rating', 'authors']
-    
-    def get_rating(self, obj):
-        """
-        The function `get_rating` calculates the average rating of comments with the type 'review' for a
-        given article.
-        
-        :param obj: The "obj" parameter is an object that represents an article
-        :return: the average rating of comments that have a type of 'review' for a given article object.
-        """
-        rating = CommentBase.objects.filter(article_id=obj.id,Type='review').aggregate(Avg('rating'))['rating__avg']
-        return rating
-
-
-# The class ArticlePublishSelectionSerializer is a serializer class in Python that defines the fields
-# to be included when serializing an Article model object.
-class ArticlePublishSelectionSerializer(serializers.ModelSerializer):
-
-    class Meta:
-        model = Article
-        fields = ['id', 'published','status']
-
-# The above class is a serializer for the Article model that includes fields for the license,
-# published article file, published date, and DOI.
-class ArticlePostPublishSerializer(serializers.ModelSerializer):
-
-    class Meta:
-        model = Article
-        fields = ["license","published_article_file", "published_date", "doi"]
-
-
-# The `ArticlelistSerializer` class is a serializer that serializes the `Article` model and includes
-# additional fields such as rating, isFavourite, favourites, authors, and unregistered_authors.
-class ArticlelistSerializer(serializers.ModelSerializer):
-
-    rating = serializers.SerializerMethodField()
-    isFavourite = serializers.SerializerMethodField()
-    favourites = serializers.SerializerMethodField()
-    authors = serializers.SerializerMethodField()
-    unregistered_authors = serializers.SerializerMethodField()
-
-    class Meta:
-        model = Article
-        fields = ['id', 'article_name', 'Public_date','views', 'authors','rating', 'isFavourite', 'keywords', 'favourites', 'unregistered_authors']
-    
-    def get_rating(self, obj):
-        """
-        The function `get_rating` calculates the average rating of comments with the type 'review' for a
-        given article.
-        
-        :param obj: The "obj" parameter is an object that represents an article
-        :return: the average rating of comments that have a type of 'review' for a given article object.
-        """
-        rating = CommentBase.objects.filter(article_id=obj.id,Type='review').aggregate(Avg('rating'))['rating__avg']
-        return rating
-    
-    def get_favourites(self, obj):
-        """
-        The function `get_favourites` returns the count of favourites for a given article.
-        
-        :param obj: The `obj` parameter is an object that represents an article
-        :return: The number of favourites for the given article object.
-        """
-        favourites = Favourite.objects.filter(article_id=obj.id).count()
-        return favourites
-    
-    def get_isFavourite(self, obj):
-        """
-        The function `get_isFavourite` checks if a user is authenticated and if they have favorited a
-        specific article.
-        
-        :param obj: The "obj" parameter is an object that represents an article
-        :return: a boolean value. It returns True if the user is authenticated and the article is in the
-        user's favorites list, and False otherwise.
-        """
-        if self.context['request'].user.is_authenticated is False:
-            return False
-        elif (Favourite.objects.filter(article=obj.id,user=self.context['request'].user).count() > 0):
-            return True 
-        else:
-            return False
-    
-    def get_authors(self, obj):
-        """
-        The function "get_authors" returns a list of usernames for all the authors associated with a
-        given object.
-        
-        :param obj: The `obj` parameter is an object that has a many-to-many relationship with the
-        `authors` field
-        :return: a list of usernames of the authors associated with the given object.
-        """
-        authors = [user.username for user in obj.authors.all()]
-        return authors
-    
-    def get_unregistered_authors(self,obj):
-        """
-        The function "get_unregistered_authors" returns a list of dictionaries containing the full name
-        and email of unregistered users associated with a given article.
-        
-        :param obj: The "obj" parameter is an instance of an article object
-        :return: a list of dictionaries, where each dictionary represents an unregistered author
-        associated with the given article object. Each dictionary contains the full name and email of
-        the author.
-        """
-        unregistered = UnregisteredUser.objects.filter(article=obj.id)
-        authors = [{'fullName':user.fullName, 'email':user.email} for user in unregistered]
-        return authors
-
-        
-
-class ArticleGetSerializer(serializers.ModelSerializer):
-    versions = serializers.SerializerMethodField()
-    rating = serializers.SerializerMethodField()
-    isArticleReviewer = serializers.SerializerMethodField()           
-    isArticleModerator = serializers.SerializerMethodField()
-    isFavourite = serializers.SerializerMethodField()
-    isAuthor = serializers.SerializerMethodField()
-    userrating = serializers.SerializerMethodField()
-    commentcount = serializers.SerializerMethodField()
-    authors = serializers.SerializerMethodField()
-    unregistered_authors = serializers.SerializerMethodField()
-    article_file = serializers.SerializerMethodField()
-    favourites = serializers.SerializerMethodField()
-    published_article_file = serializers.SerializerMethodField()
-
-    class Meta:
-        model = Article
-        fields = ['id', 'article_name', 'article_file', 'Public_date', 'Code', 'Abstract','views','video','doi', 'published_article_file',
-                    'link', 'authors','rating','versions','isArticleReviewer','isArticleModerator','isAuthor','status',
-                    'isFavourite', 'userrating','commentcount', 'favourites','license','published_date', 'published','unregistered_authors' ]
-    
-    def get_versions(self, obj):
-        """
-        The function `get_versions` returns serialized data of child articles based on whether the given
-        object has a parent article or not.
-        
-        :param obj: The `obj` parameter is an instance of the `Article` model
-        :return: serialized child articles. If the given object does not have a parent article, it
-        returns the serialized versions of the object. If the object has a parent article, it returns
-        the serialized child articles that have the same parent article as the given object.
-        """
-        
-        if not obj.parent_article:
-            serialized_child_articles  = ArticleGetSerializer(obj.versions.all(), many=True)
-            return serialized_child_articles.data
-        
-        else:
-            child_articles = Article.objects.exclude(id=obj.id).filter(parent_article=obj.parent_article)
-            serialized_child_articles  = ArticleGetSerializer(child_articles, many=True)
-            return serialized_child_articles.data
-    
-    def get_article_file(self, obj):
-        if obj.article_file:
-            url = obj.article_file.url.split('?')[0]
-            return url
-        return 'https://scicommons.s3.amazonaws.com/None'
-    
-    def get_published_article_file(self,obj):
-        if obj.published_article_file:
-            url = obj.published_article_file.url.split('?')[0]
-            return url
-        return 'https://scicommons.s3.amazonaws.com/None'
-    
-    def get_commentcount(self, obj):
-        """
-        The function `get_commentcount` returns the count of top-level comments for a given article.
-        
-        :param obj: The `obj` parameter is an object that represents an article
-        :return: the count of comments that meet the specified criteria.
-        """
-        count = CommentBase.objects.filter(article_id=obj.id,parent_comment=None,version=None).count()
-        return count
-    
-    def get_favourites(self, obj):
-        """
-        The function `get_favourites` returns the count of favourites for a given article.
-        
-        :param obj: The `obj` parameter is an object that represents an article
-        :return: The number of favourites for the given article object.
-        """
-        favourites = Favourite.objects.filter(article_id=obj.id).count()
-        return favourites
-    
-    def get_rating(self, obj):
-        """
-        The function `get_rating` calculates the average rating of comments with the type 'review' for a
-        given article.
-        
-        :param obj: The `obj` parameter is an object that represents an article
-        :return: the average rating of all the review comments associated with the given object.
-        """
-        rating = CommentBase.objects.filter(article_id=obj.id,Type='review').aggregate(Avg('rating'))['rating__avg']
-        return rating
-
-    def get_isArticleReviewer(self, obj):
-        """
-        The function checks if a user is an article reviewer for a given article.
-        
-        :param obj: The "obj" parameter is an object that represents an article
-        :return: a boolean value. It returns True if the conditions specified in the function are met,
-        and False otherwise.
-        """
-        if self.context['request'].user.is_authenticated is False:
-            return False
-        if (ArticleReviewer.objects.filter(article=obj.id,officialreviewer__User_id=self.context['request'].user).count()>0):
-            return True
-        else:
-            return False
-    
-    def get_isArticleModerator(self, obj):
-        """
-        The function checks if the authenticated user is a moderator for a specific article.
-        
-        :param obj: The "obj" parameter is an object that represents an article
-        :return: a boolean value. It returns True if the user is authenticated and is a moderator for
-        the given article, and False otherwise.
-        """
-        if self.context['request'].user.is_authenticated is False:
-            return False
-        if(ArticleModerator.objects.filter(article=obj.id,moderator__user_id=self.context['request'].user).count()>0):
-            return True
-        else:
-            return False
-    
-    def get_isAuthor(self, obj):
-        """
-        The function checks if the authenticated user is the author of a given article.
-        
-        :param obj: The `obj` parameter is an object that represents an article
-        :return: a boolean value. It returns True if the user is authenticated and is the author of the
-        article, and False otherwise.
-        """
-        if self.context['request'].user.is_authenticated is False:
-            return False
-        if(Author.objects.filter(article=obj.id,User=self.context['request'].user).count()>0):
-            return True
-        else:
-            return False
-    
-    def get_isFavourite(self, obj):
-        """
-        The function `get_isFavourite` checks if a user has favorited an article.
-        
-        :param obj: The "obj" parameter is an object that represents an article
-        :return: a boolean value. It returns True if the user is authenticated and the given article is
-        in the user's favorites list. Otherwise, it returns False.
-        """
-        if self.context['request'].user.is_authenticated is False:
-            return False
-        if (Favourite.objects.filter(article=obj.id,user=self.context['request'].user).count() > 0):
-            return True 
-        else:
-            return False
-    
-    def get_userrating(self, obj):
-        """
-        The function "get_userrating" returns the rating given by the authenticated user for a specific
-        article, or 0 if the user is not authenticated or has not given a rating.
-        
-        :param obj: The `obj` parameter is an object that represents an article
-        :return: the rating value of a user's review for a specific article. If the user is not
-        authenticated, it returns 0. If the user is authenticated but has not provided a rating for the
-        article, it also returns 0. Otherwise, it returns the rating value as a string.
-        """
-        if self.context['request'].user.is_authenticated is False:
-            return 0
-        rating = CommentBase.objects.filter(article_id=obj.id,Type='review',User=self.context['request'].user).first()
-        if rating is None:
-            return 0
-        return f'{rating.rating}'
-    
-    def get_authors(self, obj):
-        """
-        The function "get_authors" returns a list of usernames for all the authors associated with a
-        given object.
-        
-        :param obj: The `obj` parameter is an object that has a many-to-many relationship with the
-        `authors` field
-        :return: a list of usernames of the authors associated with the given object.
-        """
-        authors = [user.username for user in obj.authors.all()]
-        return authors
-
-    def get_unregistered_authors(self,obj):
-        """
-        The function "get_unregistered_authors" returns a list of dictionaries containing the full name
-        and email of unregistered users associated with a given article.
-        
-        :param obj: The "obj" parameter is an object that represents an article. It is used to filter
-        the UnregisteredUser objects based on the article's ID
-        :return: a list of dictionaries, where each dictionary represents an unregistered author
-        associated with the given article object. Each dictionary contains the full name and email of
-        the author.
-        """
-        unregistered = UnregisteredUser.objects.filter(article=obj.id)
-        authors = [{'fullName':user.fullName} for user in unregistered]
-        return authors
-
-# The `ArticleBlockUserSerializer` class is a serializer that allows users to be added to the
-# `blocked_users` field of an `Article` instance.
-class ArticleBlockUserSerializer(serializers.ModelSerializer):
-    user_id = serializers.IntegerField(read_only=True)
-    class Meta:
-        model = Article
-        fields = ["id", "article_name", "blocked_users", 'user_id']
-        read_only_fields = ["id", "article_name", "blocked_users"]
-
-    def update(self, instance, validated_data):
-        """
-        The function updates an instance by adding a user to the blocked_users field and saving the
-        instance.
-        
-        :param instance: The instance parameter refers to the object that you want to update. In this
-        case, it seems like it is an instance of a model
-        :param validated_data: The `validated_data` parameter is a dictionary that contains the
-        validated data for the serializer fields. It is typically used in the `update` method of a
-        serializer to update the instance with the new data. In this case, it is expected to contain a
-        key "user" which represents the user to
-        :return: The updated instance is being returned.
-        """
-        instance.blocked_users.add(validated_data["user"])
-        instance.save()
-
-        return instance
-        
-
-# The `ArticleViewsSerializer` class is a serializer for the `Article` model that includes the `views`
-# field.
-class ArticleViewsSerializer(serializers.ModelSerializer):
-    class Meta:
-        model = Article
-        fields = ['views']
-
-# The `StatusSerializer` class is a serializer for the `Article` model that includes the `id` and
-# `status` fields.
-class StatusSerializer(serializers.ModelSerializer):
-    class Meta:
-        model = Article
-        fields = ['id','status']
-
-# The class `ArticleUpdateSerializer` is a serializer for updating an `Article` model and includes
-# fields for `article_file`, `Code`, `Abstract`, `video`, `link`, and `status`.
-class ArticleUpdateSerializer(serializers.ModelSerializer):
-    class Meta:
-        model = Article
-        fields = ['article_file','Code','Abstract','video', 'link','status']
-        
-       
-
-class ArticleCreateSerializer(serializers.ModelSerializer):
-    authors = serializers.ListField(child=serializers.IntegerField(), write_only=True)
-    communities = serializers.ListField(child=serializers.IntegerField(), write_only=True)
-    unregistered_authors = serializers.ListField(child=serializers.CharField(), write_only=True)
-
-    class Meta:
-        model = Article
-        fields = ['id', 'article_name','keywords', 'article_file', 'Code', 'Abstract', 'authors','video','link', 'parent_article', 'communities','unregistered_authors']
-        read_only_fields = ['id']
-
-    def create(self, validated_data):
-        """
-        The above function creates a new article instance with various attributes and relationships,
-        including authors, communities, and parent articles.
-        
-        :param validated_data: The `validated_data` parameter is a dictionary that contains the
-        validated data for creating a new instance of the model. It includes the data that was passed to
-        the serializer's `create` method after going through the serializer's validation process
-        :return: an instance of the model `self.Meta.model`.
-        """
-        parent_article = validated_data.pop('parent_article', None)
-        if parent_article is None:
-            authors = validated_data.pop("authors", [])
-            communities = validated_data.pop("communities", [])
-            unregistered_authors = validated_data.pop("unregistered_authors", [])
-            communities.pop(0)
-            authors.pop(0)
-            unregistered_authors.pop(0);
-            name = validated_data.pop('article_name')
-            keywords = validated_data.pop('keywords')
-            keywords.replace(' ','_')
-            validated_data['article_name'] = name.replace(' ','_')
-            validated_data['keywords'] = keywords
-            instance = self.Meta.model.objects.create(**validated_data,id=uuid.uuid4().hex)
-            Author.objects.create(User=self.context['request'].user, article=instance)
-            authorstr = ""
-            authorstr+= self.context['request'].user.first_name + '_' + self.context['request'].user.last_name + "_"+ self.context['request'].user.username + "||"
-            if len(unregistered_authors)!=0:
-                with transaction.atomic():
-                    for author in unregistered_authors:
-                        data = json.loads(author)
-                        user = User.objects.filter(email=data["email"]).first()
-                        if user is not None:
-                            Author.objects.create(User=user, article=instance)
-                            authorstr += author.User.first_name + '_' + author.User.last_name + "_"+ author.username + "||"
-                        else:
-                            UnregisteredUser.objects.create(email=data["email"],article = instance, fullName=data["fullName"])
-                            authorstr += data["fullName"] + "||"
-                        send_mail("Article added",f"You have added an article {instance.article_name} to SciCommons", settings.EMAIL_HOST_USER, [data["email"]], fail_silently=False)
-        
-            if len(authors)!=0:
-                with transaction.atomic():
-                    for author in authors:
-                        author = Author.objects.create(User_id=author, article=instance)
-                        authorstr += author.User.first_name + '_' + author.User.last_name + "_"+ author.username + "||"
-                        send_mail("Article added",f"You have added an article {instance.article_name} to SciCommons", settings.EMAIL_HOST_USER, [author.User.email], fail_silently=False)
-                        UserActivity.objects.create(user=self.context['request'].user, action=f'you added article {instance.article_name}')
-            instance.authorstring = authorstr
-            if len(communities) > 0 and instance.link is not None:
-                raise serializers.ValidationError(detail={"error": "you can not submit external article"})
-
-            if len(communities) > 0:
-                with transaction.atomic():
-                    for community in communities:
-                        community_meta = CommunityMeta.objects.create(community_id=community, article=instance, status='submitted')
-                        community_meta.save()
-                        
-                        community = Community.objects.filter(id=community).first()
-
-                        emails = [member.user.email for member in CommunityMember.objects.filter(community_id=community)]
-                        send_mail("New Article Alerts", f'New Article {instance.article_name} added on {community}', settings.EMAIL_HOST_USER, emails, fail_silently=False) 
-            instance.save()
-            return instance
-        else:
-            parentinstance = Article.objects.get(id=parent_article)
-            authors = validated_data.pop("authors", [])
-            unregistered_authors = validated_data.pop("unregistered_authors", [])
-            authors.pop(0)
-            unregistered_authors.pop(0)
-            name = validated_data.pop('article_name')
-            keywords = validated_data.pop('keywords')
-            keywords.replace(' ','_')
-            validated_data['article_name'] = name.replace(' ','_')
-            validated_data['keywords'] = keywords
-            instance = self.Meta.model.objects.create(**validated_data,id=uuid.uuid4().hex)
-            Author.objects.create(User=self.context['request'].user, article=instance)
-            authorstr = ""
-            authorstr+= self.context['request'].user.first_name + '_' + self.context['request'].user.last_name + "_"+ self.context['request'].user.username + "||"
-            if len(unregistered_authors)!=0:
-                with transaction.atomic():
-                    for author in unregistered_authors:
-                        data = json.loads(author)
-                        user = User.objects.filter(email=data["email"]).first()
-                        if user is not None:
-                            Author.objects.create(User=user, article=instance)
-                            authorstr += author.User.first_name + '_' + author.User.last_name + "_"+ author.username + "||"
-                        else:
-                            UnregisteredUser.objects.create(email=data["email"],article = instance, fullName=data["fullName"])
-                            authorstr += data["fullName"] + "||"
-                        send_mail("Article added",f"You have added an article {instance.article_name} to SciCommons", settings.EMAIL_HOST_USER, [data["email"]], fail_silently=False)
-        
-            if len(authors)!=0:
-                with transaction.atomic():
-                    for author in authors:
-                        author = Author.objects.create(User_id=author, article=instance)
-                        authorstr += author.User.first_name + '_' + author.User.last_name + "_"+ author.username + "||"
-                        send_mail("Article added",f"You have added an article {instance.article_name} to SciCommons", settings.EMAIL_HOST_USER, [author.User.email], fail_silently=False)
-                        UserActivity.objects.create(user=self.context['request'].user, action=f'you added article {instance.article_name}')
-            instance.authorstring = authorstr
-            communities = [community for community in parentinstance.communities]
-            instance.communities.set(communities)
-            instance.parent_article = parent_article
-            
-            with transaction.atomic():
-                for community in communities:
-                    community_meta = CommunityMeta.objects.create(community_id=community, article=instance, status='submitted')
-                    community_meta.save()
-                    
-                    community = Community.objects.get(id=community)
-
-                    emails = [member.user.email for member in CommunityMember.objects.filter(community=community)]
-                    send_mail("New Article Alerts", f'New Article {instance.article_name} added on {community}', settings.EMAIL_HOST_USER, emails, fail_silently=False) 
-            instance.save()
-            return instance
-            
-    
-class SubmitArticleSerializer(serializers.Serializer):
-    communities = serializers.ListField(child=serializers.CharField(), write_only=True)
-    meta_id = serializers.ListField(child=serializers.CharField(), read_only=True)
-    article_id = serializers.CharField()
-    class Meta:
-        fields = ['article_id','communities', 'meta_id']
-        
-    def create(self, validated_data):
-        """
-        The `create` function creates a CommunityMeta object for an Article, checks for various
-        conditions, and sends email notifications to community members.
-        
-        :param validated_data: The `validated_data` parameter is a dictionary that contains the
-        validated data for the serializer fields. In this case, it is expected to contain the following
-        keys:
-        :return: a dictionary with the key "meta_id" and the value being a list of community meta IDs.
-        """
-
-        communities = validated_data.get('communities', [])
-        instance = Article.objects.filter(id=validated_data['article_id']).first()
-        
-        if CommunityMeta.objects.filter(article=instance).first():
-            raise serializers.ValidationError(detail={"error": "article already submitted"})
-
-        authors = Author.objects.filter(article=instance)
-        
-        meta_id = []
-        if len(communities)==0:
-            raise serializers.ValidationError(detail={"error": "communities can't be empty or None"})
-        
-        if len(instance.link):
-            raise serializers.ValidationError(detail={"error": "you can not submit external article"})
-        
-        with transaction.atomic():
-            for community in communities:
-                admin_users = CommunityMember.objects.filter(community_id=community, is_admin=True).values_list('user_id', flat=True)
-                author_users = authors.values_list('User_id', flat=True)
-                intersection_users = set(admin_users) & set(author_users)
-                if len(intersection_users) > 0:
-                    raise serializers.ValidationError(detail={"error": "you can not submit article to community where you are admin!!!"})
-                
-                community_meta = CommunityMeta.objects.create(community_id=community, article=instance, status='submitted')
-                community_meta.save()
-                
-                community = Community.objects.get(id=community)
-
-                emails = [member.user.email for member in CommunityMember.objects.filter(community=community)]
-                send_mail("New Article Alerts", f'New Article {instance.article_name} added on {community}', settings.EMAIL_HOST_USER, emails, fail_silently=False) 
-                meta_id.append(community_meta.id)
-        
-        return {"meta_id":meta_id}
-
-class InReviewSerializer(serializers.Serializer):
-    reviewers = serializers.ListField(
-        child=serializers.IntegerField(),
-        read_only=True
-    )
-    moderator = serializers.ListField(
-        child=serializers.IntegerField(),
-        read_only=True
-    )
-    
-    class Meta:
-        fields = ['status', 'community', 'reviewers', 'moderator']
-
-        
-    def update(self, instance ,validated_data):
-        """
-        The `update` function updates the status of an article, assigns reviewers and moderators to the
-        article, and sends email notifications to the assigned reviewers and moderators.
-        
-        :param instance: The `instance` parameter refers to the instance of the model that is being
-        updated. In this case, it seems to be an instance of an article
-        :param validated_data: The `validated_data` parameter is a dictionary that contains the
-        validated data for the serializer fields. It is passed to the `update` method when updating an
-        instance of the serializer
-        :return: a dictionary with the following keys and values:
-        - "status": the status of the community_meta object after updating
-        - "reviewers": the reviewers that have been added to the instance object
-        - "moderator": the moderator that has been added to the instance object
-        """
-        request = self.context.get('request')
-        community_data = request.data.get('community')
-        community_meta = CommunityMeta.objects.filter(community_id=community_data, article=instance).first()
-        if community_meta is None:
-            raise serializers.ValidationError(detail={"error":f'article is not submitted for review {community_meta.community.Community_name}'})
-        elif community_meta.status== "in review":
-            raise serializers.ValidationError(detail={"error":f'article is already submitted for review'})
-        elif community_meta.status == "accepted" or community_meta.status=="rejected":
-            raise serializers.ValidationError(detail={"error": "article is already processed in this community"})
-        
-        authors = [User.id for User in Author.objects.filter(article=instance)]
-        reviewers_arr = [reviewer for reviewer in OfficialReviewer.objects.filter(community_id = community_data).exclude(User__in=authors)]
-        moderators_arr = [moderator for moderator in Moderator.objects.filter(community_id = community_data).exclude(user__in=authors)]
-
-        if len(reviewers_arr)<3:
-            raise serializers.ValidationError(detail={"error":"Insufficient reviewers on Community"})
-
-        if len(moderators_arr)==0:
-            raise serializers.ValidationError(detail={"error":"No Moderators on Community"})
-
-        if len(reviewers_arr)>=3:
-            reviewers_arr = random.sample(reviewers_arr, 3)
-
-        if len(moderators_arr)>=1:
-            moderators_arr = random.sample(moderators_arr, 1)
-        
-        community_meta.status = 'in review'
-        community_meta.save()
-
-        instance.reviewer.add(*[reviewer.id for reviewer in reviewers_arr])
-        instance.moderator.add(*[moderator.id for moderator in moderators_arr])
-
-        emails = [member.User.email for member in reviewers_arr]
-        send_mail("New Article Alerts",f'You have been added as an Official Reviewer to {instance.article_name} on {community_meta.community.Community_name}', settings.EMAIL_HOST_USER, emails, fail_silently=False)
-
-        emails = [member.user.email for member in moderators_arr]
-        send_mail("New Article Alerts", f'You have been added as a Moderator to {instance.article_name} on {community_meta.community.Community_name}', settings.EMAIL_HOST_USER, emails, fail_silently=False)
-
-        return {"status":community_meta.status, 'reviewers':instance.reviewer, 'moderator':instance.moderator}
-
-
-class ApproveSerializer(serializers.Serializer):
-    status = serializers.SerializerMethodField()
-    community = serializers.SerializerMethodField()
-    article = serializers.SerializerMethodField(read_only=True)    
-    class Meta:
-        fields = ['status', 'community', 'article']
-
-    def update(self, instance, validated_data):
-        """
-        The function updates the status of a community meta object, sends an email notification to the
-        authors, and creates a user activity record.
-        
-        :param instance: The `instance` parameter refers to the instance of the model that is being
-        updated. In this case, it seems to be an instance of an article model
-        :param validated_data: The `validated_data` parameter is a dictionary containing the validated
-        data for the serializer. It includes the data that has been validated and cleaned by the
-        serializer's fields
-        :return: The method is returning the updated `communitymeta` object.
-        """
-        request = self.context.get('request')
-        community_data = request.data.get('community')
-        communitymeta = CommunityMeta.objects.filter(article_id=instance.id,
-                                                community_id=community_data,
-                                                article=instance).first()
-        communitymeta.status = 'accepted'
-        communitymeta.save()
-        emails = [member.email for member in instance.authors.all()]
-        send_mail(f"Article is approved", f"Your article: {instance.article_name} is approved by {communitymeta.community.Community_name}", settings.EMAIL_HOST_USER , emails, fail_silently=False)
-        UserActivity.objects.create(user=self.context['request'].user, action=f'you have approved the {instance.article_name} to {communitymeta.community.Community_name}')
-
-        return communitymeta
-
-class RejectSerializer(serializers.Serializer):
-    status = serializers.SerializerMethodField()
-    community = serializers.SerializerMethodField()
-    article = serializers.SerializerMethodField(read_only=True)    
-    class Meta:
-        fields = ['status', 'community', 'article']
-
-    def update(self, instance, validated_data):
-        """
-        The function updates the status of a community meta object to 'rejected', sends an email
-        notification to the authors of the article, and creates a user activity record.
-        
-        :param instance: The "instance" parameter refers to the instance of the model that is being
-        updated. In this case, it seems to be an instance of an article model
-        :param validated_data: The `validated_data` parameter is a dictionary containing the validated
-        data for the serializer. It is typically used to update the instance with the new data
-        :return: The method is returning the updated `communitymeta` object.
-        """
-        request = self.context.get('request')
-        community_data = request.data.get('community')
-        communitymeta = CommunityMeta.objects.filter(article_id=instance.id,
-                                                community_id=community_data,
-                                                article=instance).first()
-        communitymeta.status = 'rejected'
-        communitymeta.save()
-        emails = [member.email for member in instance.authors.all()]
-        send_mail(f"Article is rejected", f"Your article: {instance.article_name} is rejected by {communitymeta.community.Community_name}", settings.EMAIL_HOST_USER , emails, fail_silently=False)
-        UserActivity.objects.create(user=self.context['request'].user, action=f'you have rejected the {instance.article_name} to {communitymeta.community.Community_name}')
-
-        return communitymeta
-
-'''
-comments serializers
-'''
-class CommentlistSerializer(serializers.ModelSerializer):
-    user = serializers.SerializerMethodField(read_only=True)
-    rank = serializers.SerializerMethodField(read_only=True)
-    personal = serializers.SerializerMethodField(read_only=True)
-    userrating = serializers.SerializerMethodField(read_only=True)
-    commentrating = serializers.SerializerMethodField(read_only=True)
-    replies = serializers.SerializerMethodField(read_only=True)
-    versions = serializers.SerializerMethodField(read_only=True)
-    role = serializers.SerializerMethodField(read_only=True)
-    blocked = serializers.SerializerMethodField(read_only=True)
-
-    class Meta:
-        model = CommentBase
-        fields = ['id', 'article', 'Comment', 'Title','Type','rating','confidence', 'replies','role','blocked',
-                        'tag','comment_type', 'user','Comment_date', 'commentrating', 'versions',
-                    'parent_comment','rank','personal','userrating']
-        
-    def get_user(self, obj):
-        """
-        The function `get_user` returns the handle name of a user based on the given object.
-        
-        :param obj: The `obj` parameter is an object that contains the following attributes:
-        :return: The handle_name of the first HandlersBase object that matches the User and article of
-        the given obj.
-        """
-        handle = HandlersBase.objects.filter(User=obj.User,article=obj.article).first()
-        return handle.handle_name
-
-    def get_rank(self, obj):
-        """
-        The function retrieves the rank of a user and returns it as a string.
-        
-        :param obj: The `obj` parameter is an object that represents a user
-        :return: The code is returning the rank of the user as a string.
-        """
-        rank = Rank.objects.filter(user=obj.User).first()
-        return f'{int(rank.rank)}'
-    
-    def get_personal(self, obj): 
-        """
-        The function checks if the authenticated user is the same as the user associated with the
-        object.
-        
-        :param obj: The `obj` parameter is an object that represents a user
-        :return: a boolean value. If the user is not authenticated, it returns False. If the user is
-        authenticated and the object's user is the same as the request user, it returns True. Otherwise,
-        it returns False.
-        """
-        if self.context['request'].user.is_authenticated is False:
-            return False
-        if obj.User == self.context['request'].user:
-            return True
-        else:
-            return False
-    
-    def get_role(self,obj):
-        """
-        The function `get_role` determines the role of a user based on their ID and the objects
-        associated with them.
-        
-        :param obj: The `obj` parameter is an object that represents a user. It is used to determine the
-        role of the user in relation to an article
-        :return: a string indicating the role of the user. The possible return values are "author",
-        "reviewer", "moderator", or "none".
-        """
-        if obj.User_id in [author.User_id for author in Author.objects.filter(article=obj.article)]:
-            return "author"
-        elif (OfficialReviewer.objects.filter(User_id=obj.User_id).first() is not None) and (OfficialReviewer.objects.filter(User_id=obj.User_id).first().id in [reviewer.officialreviewer_id for reviewer in ArticleReviewer.objects.filter(article=obj.article)]):
-            return "reviewer"
-        elif (Moderator.objects.filter(user_id=obj.User_id).first() is not None) and (Moderator.objects.filter(user_id=obj.User_id).first().id in [member.moderator_id for member in ArticleModerator.objects.filter(article=obj.article)]):
-            return "moderator"
-        else:
-            return "none"
-    
-    def get_blocked(self,obj):
-        """
-        The function checks if a user is blocked from accessing an article.
-        
-        :param obj: The `obj` parameter is an object that represents an article
-        :return: a boolean value. If the user ID of the given object is found in the list of user IDs of
-        blocked users for the corresponding article, then it returns True. Otherwise, it returns False.
-        """
-        if obj.User_id in [user.user_id for user in ArticleBlockedUser.objects.filter(article=obj.article)]:
-            return True
-        else:
-            return False
-    
-    def get_replies(self,obj):
-        """
-        The function `get_replies` returns the number of replies to a given comment object.
-        
-        :param obj: The `obj` parameter is an object of the `CommentBase` model
-        :return: The number of CommentBase objects that have a parent_comment equal to the given obj.
-        """
-        member = CommentBase.objects.filter(parent_comment=obj).count()
-        return member
-    
-    def get_commentrating(self,obj):
-        """
-        The function `get_commentrating` calculates the total rating of a post based on the sum of the
-        values of all the likes associated with that post.
-        
-        :param obj: The "obj" parameter in the "get_commentrating" function is referring to the object
-        for which you want to calculate the rating. It could be a post, comment, or any other object for
-        which you have defined a rating system
-        :return: the sum of the values of all the likes associated with the given post object.
-        """
-        rating = LikeBase.objects.filter(post=obj).aggregate(Sum('value'))['value__sum']
-        return rating
-
-    def get_userrating(self,obj):
-        """
-        The function `get_userrating` returns the rating value of a user for a given object, or 0 if the
-        user is not authenticated or has not rated the object.
-        
-        :param obj: The `obj` parameter is referring to a post object
-        :return: the user's rating for a given object. If the user is not authenticated, it returns 0.
-        If the user is authenticated, it checks if the user has a rating for the object. If the user has
-        a rating, it returns the rating value. If the user does not have a rating, it returns 0.
-        """
-        if self.context['request'].user.is_authenticated is False:
-            return 0
-        member = LikeBase.objects.filter(user=self.context['request'].user, post=obj).first()
-        if member is not None:
-            return member.value
-        else:
-            return 0
-    
-    def get_versions(self, obj):
-        """
-        The function "get_versions" retrieves the versions of a given object and returns the serialized
-        data of the associated comments.
-        
-        :param obj: The `obj` parameter is an object that represents a version. It is used to filter the
-        `CommentBase` objects based on the version
-        :return: the serialized data of the comments that match the given version.
-        """
-        comment = CommentBase.objects.filter(version=obj)
-        serializer = CommentSerializer(comment,many=True, context={'request': self.context['request']})
-        return serializer.data
-
-class CommentSerializer(serializers.ModelSerializer):
-    user = serializers.SerializerMethodField(read_only=True)
-    rank = serializers.SerializerMethodField(read_only=True)
-    personal = serializers.SerializerMethodField(read_only=True)
-    userrating = serializers.SerializerMethodField(read_only=True)
-    commentrating = serializers.SerializerMethodField(read_only=True)
-    replies = serializers.SerializerMethodField(read_only=True)
-    versions = serializers.SerializerMethodField(read_only=True)
-    role = serializers.SerializerMethodField(read_only=True)
-    blocked = serializers.SerializerMethodField(read_only=True)
-
-    class Meta:
-        model = CommentBase
-        fields = ['id', 'article', 'Comment', 'Title', 'Type', 'tag','comment_type', 'user','Comment_date', 'versions', 'role', 'blocked',
-                    'parent_comment','rank','personal', 'replies', 'rating','confidence','version','commentrating','userrating']
-
-    def get_user(self, obj):
-        """
-        The function `get_user` returns the handle name of a user based on the given object.
-        
-        :param obj: The `obj` parameter is an object that contains the following attributes:
-        :return: The handle_name of the first HandlersBase object that matches the User and article of
-        the given obj.
-        """
-        handle = HandlersBase.objects.filter(User=obj.User,article=obj.article).first()
-        return handle.handle_name
-
-    def get_rank(self, obj):
-        """
-        The function retrieves the rank of a user and returns it as a string.
-        
-        :param obj: The `obj` parameter is an object that represents a user
-        :return: The code is returning the rank of the user as a string.
-        """
-        rank = Rank.objects.filter(user=obj.User).first()
-        return f'{int(rank.rank)}'
-    
-    def get_personal(self, obj):
-        """
-        The function checks if the authenticated user is the same as the user associated with the
-        object.
-        
-        :param obj: The `obj` parameter is an object that represents a user
-        :return: a boolean value. If the user is not authenticated, it returns False. If the user is
-        authenticated and the object's user is the same as the request user, it returns True. Otherwise,
-        it returns False.
-        """
-        if self.context['request'].user.is_authenticated is False:
-            return False
-        if obj.User == self.context['request'].user:
-            return True
-        else:
-            return False
-        
-    def get_blocked(self,obj):
-        """
-        The function checks if a user is blocked from accessing an article.
-        
-        :param obj: The `obj` parameter is an object that represents an article
-        :return: a boolean value. If the user ID of the given object is found in the list of user IDs of
-        blocked users for the corresponding article, then it returns True. Otherwise, it returns False.
-        """
-        if obj.User_id in [user.user_id for user in ArticleBlockedUser.objects.filter(article=obj.article)]:
-            return True
-        else:
-            return False
-    
-    def get_role(self,obj):
-        """
-        The function `get_role` determines the role of a user based on their ID and the objects
-        associated with them.
-        
-        :param obj: The `obj` parameter is an object that represents a user. It is used to determine the
-        role of the user in relation to an article
-        :return: a string indicating the role of the user. The possible return values are "author",
-        "reviewer", "moderator", or "none".
-        """
-        if obj.User_id in [author.User_id for author in Author.objects.filter(article=obj.article)]:
-            return "author"
-        elif (OfficialReviewer.objects.filter(User_id=obj.User_id).first() is not None) and (OfficialReviewer.objects.filter(User_id=obj.User_id).first().id in [reviewer.officialreviewer_id for reviewer in ArticleReviewer.objects.filter(article=obj.article)]):
-            return "reviewer"
-        elif (Moderator.objects.filter(user_id=obj.User_id).first() is not None) and (Moderator.objects.filter(user_id=obj.User_id).first().id in [member.moderator_id for member in ArticleModerator.objects.filter(article=obj.article)]):
-            return "moderator"
-        else:
-            return "none"
-        
-    def get_replies(self,obj):
-        """
-        The function `get_replies` returns the number of replies to a given comment object.
-        
-        :param obj: The `obj` parameter is an object of the `CommentBase` model
-        :return: The number of CommentBase objects that have a parent_comment equal to the given obj.
-        """
-        member = CommentBase.objects.filter(parent_comment=obj).count()
-        return member
-    
-    def get_commentrating(self,obj):
-        """
-        The function `get_commentrating` calculates the total rating of a post based on the sum of the
-        values of all the likes associated with that post.
-        
-        :param obj: The "obj" parameter in the "get_commentrating" function is referring to the post
-        object for which you want to calculate the rating
-        :return: the sum of the values of all the likes associated with the given post object.
-        """
-        rating = LikeBase.objects.filter(post=obj).aggregate(Sum('value'))['value__sum']
-        return rating
-
-    def get_userrating(self,obj):
-        """
-        The function `get_userrating` returns the rating value of a user for a given object, or 0 if the
-        user is not authenticated or has not rated the object.
-        
-        :param obj: The `obj` parameter is referring to a post object
-        :return: the user's rating for a given object. If the user is not authenticated, it returns 0.
-        If the user is authenticated, it checks if the user has a rating for the object. If the user has
-        a rating, it returns the rating value. If the user does not have a rating, it returns 0.
-        """
-        if self.context['request'].user.is_authenticated is False:
-            return 0
-        member = LikeBase.objects.filter(user=self.context['request'].user, post=obj).first()
-        if member is not None:
-            return member.value
-        else:
-            return 0
-    
-    def get_versions(self, obj):
-        """
-        The function `get_versions` retrieves the versions of a given object and returns the serialized
-        data of the associated comments.
-        
-        :param obj: The `obj` parameter is an object that represents a version. It is used to filter the
-        `CommentBase` objects based on their version
-        :return: the serialized data of the comments that match the given version.
-        """
-        comment = CommentBase.objects.filter(version=obj)
-        serializer = CommentSerializer(comment,many=True, context={"request": self.context['request']})
-        return serializer.data
-
-class CommentNestedSerializer(serializers.ModelSerializer):
-    user = serializers.SerializerMethodField(read_only=True)
-    rank = serializers.SerializerMethodField(read_only=True)
-    personal = serializers.SerializerMethodField(read_only=True)
-    userrating = serializers.SerializerMethodField(read_only=True)
-    commentrating = serializers.SerializerMethodField(read_only=True)
-    replies = serializers.SerializerMethodField(read_only=True)
-    versions = serializers.SerializerMethodField(read_only=True)
-    role = serializers.SerializerMethodField(read_only=True)
-    blocked = serializers.SerializerMethodField(read_only=True)
-
-    class Meta:
-        model = CommentBase
-        fields = ['id', 'article', 'Comment', 'Title', 'Type', 'tag','comment_type', 'user','Comment_date', 'versions', 'role', 'blocked',
-                    'parent_comment','rank','personal', 'replies', 'rating','confidence','version','commentrating','userrating']
-
-    def get_user(self, obj):
-        """
-        The function `get_user` returns the handle name of a user based on the given object.
-        
-        :param obj: The `obj` parameter is an object that contains the following attributes:
-        :return: The handle_name of the first HandlersBase object that matches the User and article of
-        the given obj.
-        """
-        handle = HandlersBase.objects.filter(User=obj.User,article=obj.article).first()
-        return handle.handle_name
-
-    def get_rank(self, obj):
-        """
-        The function retrieves the rank of a user and returns it as a string.
-        
-        :param obj: The `obj` parameter is an object that represents a user
-        :return: The code is returning the rank of the user as a string.
-        """
-        rank = Rank.objects.filter(user=obj.User).first()
-        return f'{int(rank.rank)}'
-    
-    def get_personal(self, obj):
-        """
-        The function checks if the authenticated user is the same as the user associated with the
-        object.
-        
-        :param obj: The `obj` parameter is an object that represents a user
-        :return: a boolean value. If the user is not authenticated, it returns False. If the user is
-        authenticated and the object's user is the same as the request user, it returns True. Otherwise,
-        it returns False.
-        """
-        if self.context['request'].user.is_authenticated is False:
-            return False
-        if obj.User == self.context['request'].user:
-            return True
-        else:
-            return False
-        
-    def get_blocked(self,obj):
-        """
-        The function checks if a user is blocked from accessing an article.
-        
-        :param obj: The `obj` parameter is an object that represents an article
-        :return: a boolean value. If the user ID of the given object is found in the list of user IDs of
-        blocked users for the corresponding article, then it returns True. Otherwise, it returns False.
-        """
-        if obj.User_id in [user.user_id for user in ArticleBlockedUser.objects.filter(article=obj.article)]:
-            return True
-        else:
-            return False
-    
-    def get_role(self,obj):
-        """
-        The function `get_role` determines the role of a user based on their ID and the objects
-        associated with them.
-        
-        :param obj: The `obj` parameter is an object that represents a user. It is used to determine the
-        role of the user in relation to an article
-        :return: a string indicating the role of the user. The possible return values are "author",
-        "reviewer", "moderator", or "none".
-        """
-        if obj.User_id in [author.User_id for author in Author.objects.filter(article=obj.article)]:
-            return "author"
-        elif (OfficialReviewer.objects.filter(User_id=obj.User_id).first() is not None) and (OfficialReviewer.objects.filter(User_id=obj.User_id).first().id in [reviewer.officialreviewer_id for reviewer in ArticleReviewer.objects.filter(article=obj.article)]):
-            return "reviewer"
-        elif (Moderator.objects.filter(user_id=obj.User_id).first() is not None) and (Moderator.objects.filter(user_id=obj.User_id).first().id in [member.moderator_id for member in ArticleModerator.objects.filter(article=obj.article)]):
-            return "moderator"
-        else:
-            return "none"
-        
-    def get_replies(self,obj):
-        """
-        The function `get_replies` returns the number of replies to a given comment object.
-        
-        :param obj: The `obj` parameter is an object of the `CommentBase` model
-        :return: The number of CommentBase objects that have a parent_comment equal to the given obj.
-        """
-        member = CommentBase.objects.filter(parent_comment=obj)
-        member = CommentNestedSerializer(member, many=True, context={"request": self.context['request']})
-        return member.data
-    
-    def get_commentrating(self,obj):
-        """
-        The function `get_commentrating` calculates the total rating of a post based on the sum of the
-        values of all the likes associated with that post.
-        
-        :param obj: The "obj" parameter in the "get_commentrating" function is referring to the post
-        object for which you want to calculate the rating
-        :return: the sum of the values of all the likes associated with the given post object.
-        """
-        rating = LikeBase.objects.filter(post=obj).aggregate(Sum('value'))['value__sum']
-        return rating
-
-    def get_userrating(self,obj):
-        """
-        The function `get_userrating` returns the rating value of a user for a given object, or 0 if the
-        user is not authenticated or has not rated the object.
-        
-        :param obj: The `obj` parameter is referring to a post object
-        :return: the user's rating for a given object. If the user is not authenticated, it returns 0.
-        If the user is authenticated, it checks if the user has a rating for the object. If the user has
-        a rating, it returns the rating value. If the user does not have a rating, it returns 0.
-        """
-        if self.context['request'].user.is_authenticated is False:
-            return 0
-        member = LikeBase.objects.filter(user=self.context['request'].user, post=obj).first()
-        if member is not None:
-            return member.value
-        else:
-            return 0
-    
-    def get_versions(self, obj):
-        """
-        The function `get_versions` retrieves the versions of a given object and returns the serialized
-        data of the associated comments.
-        
-        :param obj: The `obj` parameter is an object that represents a version. It is used to filter the
-        `CommentBase` objects based on their version
-        :return: the serialized data of the comments that match the given version.
-        """
-        comment = CommentBase.objects.filter(version=obj)
-        serializer = CommentSerializer(comment,many=True, context={"request": self.context['request']})
-        return serializer.data
-
-class CommentParentSerializer(serializers.ModelSerializer):
-
-    class Meta:
-        model = CommentBase
-        fields = ['id']
-        read_only_fields = ['id']
-
-
-class CommentCreateSerializer(serializers.ModelSerializer):
-    
-    class Meta:
-        model = CommentBase
-        fields = ['id', 'article', 'Comment', 'Title', 'Type', 'tag','comment_type','parent_comment','rating','confidence','version']
-        read_only_fields = ['id']
-
-    def create(self, validated_data):
-        """
-        The `create` function creates a comment instance based on the validated data and saves it to the
-        database, while also handling notifications and sending emails to relevant users.
-        
-        :param validated_data: The `validated_data` parameter is a dictionary that contains the
-        validated data for creating a new instance of the model. It typically includes the data that was
-        submitted in the request and has been validated by the serializer
-        :return: The `instance` object is being returned.
-        """
-        authors = [author for author in Author.objects.filter(article=validated_data["article"],User=self.context["request"].user)]
-        reviewers_arr = [reviewer for reviewer in ArticleReviewer.objects.filter(article=validated_data["article"],officialreviewer__User = self.context["request"].user)]
-        moderators_arr = [moderator for moderator in ArticleModerator.objects.filter(article=validated_data["article"],moderator__user = self.context["request"].user)]
-
-        if len(authors)> 0 or len(reviewers_arr)>0 or len(moderators_arr)>0:
-            validated_data["comment_type"] = "OfficialComment"
-        else:
-            validated_data["comment_type"] = "PublicComment"
-        instance = self.Meta.model.objects.create(**validated_data,User=self.context["request"].user)
-        instance.save()
-        
-        handler = HandlersBase.objects.filter(User=instance.User, article=instance.article).first()
-        
-        if not handler: 
-            handler = HandlersBase.objects.create(User=instance.User, article=instance.article, handle_name=fake.name())
-            handler.save()
-        
-        handler = HandlersBase.objects.filter(User=instance.User, article=instance.article).first()
-
-        if validated_data["parent_comment"]:
-            member = CommentBase.objects.filter(id=validated_data['parent_comment'].id).first()
-            # notification = Notification.objects.create(user=member.User, message=f'{handler.handle_name} replied to your comment on an article', link=f'/article/{member.article.id}/{instance.id}')
-            # notification.save()
-            send_mail(f"somebody replied to your comment",f"{handler.handle_name} have made a replied to your comment.\n {settings.BASE_URL}/article/{member.article.id}/{instance.id}", settings.EMAIL_HOST_USER,[member.User.email], fail_silently=False)
-
-        if validated_data["Type"] == "review" or validated_data["Type"] == "decision":
-            emails = [author.User.email for author in authors ]
-            for author in authors:
-                # notification = Notification.objects.create(user=author.User, message=f'{handler.handle_name} has added a {validated_data["Type"]} to your article', link=f'/article/{instance.article.id}/{instance.id}')
-                # notification.save()
-                send_mail(f"A new {validated_data['Type']} is added ",f"{handler.handle_name} has added a {validated_data['Type']} to your article: {instance.article.article_name}. checkout this {settings.BASE_URL}/article/{instance.article.id}/{instance.id}", settings.EMAIL_HOST_USER,emails, fail_silently=False)
-
-            
-        send_mail(f"you have made {instance.Type}",f"You have made a {instance.Type} on {instance.article.article_name}. checkout this {settings.BASE_URL}/article/{instance.article.id}/{instance.id}", settings.EMAIL_HOST_USER,[instance.User.email], fail_silently=False)
-        UserActivity.objects.create(user=self.context['request'].user, action=f"You have made a {instance.Type} on {instance.article.article_name}")
-
-        return instance    
-        
-class CommentUpdateSerializer(serializers.ModelSerializer):
-    
-    class Meta:
-        model = CommentBase
-        fields = ['Comment', 'Title']
-        
-class LikeSerializer(serializers.ModelSerializer):
-    
-    class Meta:
-        model = LikeBase
-        fields = ['post', 'value']
-
-'''
-Article Chat Serializers
-'''
-class ArticleChatSerializer(serializers.ModelSerializer):
-    sender = serializers.SerializerMethodField(read_only=True)
-    personal = serializers.SerializerMethodField(read_only=True)
-
-    class Meta:
-        model = ArticleMessage
-        fields = ["id", "sender", "body", "media", "article", "created_at", "personal"]
-
-    def get_sender(self, obj):
-        """
-        The function `get_sender` takes an object and returns the username of the sender associated with
-        that object.
-        
-        :param obj: The `obj` parameter is an object that represents the sender of a message
-        :return: the username of the sender of the given object.
-        """
-        user = User.objects.filter(id=obj.sender.id).first()
-        return f"{user.username}"
-
-    def get_personal(self,obj):
-        """
-        The function checks if the authenticated user is the sender of a given object.
-        
-        :param obj: The `obj` parameter is an object that represents some kind of data or model
-        instance. It is used to check if the sender of the object is the same as the authenticated user
-        making the request
-        :return: a boolean value. If the user is not authenticated, it returns False. If the user is
-        authenticated and the sender of the object is the same as the authenticated user, it returns
-        True. Otherwise, it returns False.
-        """
-        if self.context['request'].user.is_authenticated is False:
-            return False
-        if obj.sender == self.context['request'].user:
-            return True
-        else:
-            return False
-
-
-class ArticleChatUpdateSerializer(serializers.ModelSerializer):
-    sender = serializers.SerializerMethodField(read_only=True)
-
-    class Meta:
-        model = ArticleMessage
-        fields = ["body", "media", "sender"]
-
-
-class ArticleChatCreateSerializer(serializers.ModelSerializer):
-    class Meta:
-        model = ArticleMessage
-        fields = ["id","body", "article"]
-        read_only_fields = ["id"]
-
-    def create(self, validated_data):
-        """
-        The function creates a new instance of a model, assigns a related article and channel, and saves
-        it.
-        
-        :param validated_data: The `validated_data` parameter is a dictionary that contains the
-        validated data for creating a new instance of the model. It typically includes the data that was
-        submitted in a request and has been validated against the model's fields
-        :return: The instance of the created object is being returned.
-        """
-        article_id = validated_data.get("article")
-        validated_data.pop("article")
-        article = Article.objects.filter(article_name=article_id).first()
-        channel = f"{article.id}"
-
-        instance = self.Meta.model.objects.create(
-            **validated_data, article=article, channel=channel, sender=self.context["request"].user
-        )
-        instance.save()
-
-        return instance
-
- 
-'''
-notification serializer
-'''
-class NotificationSerializer(serializers.ModelSerializer):
-    
-    class Meta:
-        model = Notification
-        fields = ["id", "user", "message", "date", "is_read", "link"]
-        
-'''
-favourite serializer
-'''
-class FavouriteSerializer(serializers.ModelSerializer):
-    article_name = serializers.SerializerMethodField()
-    
-    class Meta:
-        model = Favourite
-        fields = ['id', 'article_name', 'user']
-        
-    def get_article_name(self, obj):
-        return obj.article.article_name
-
-class FavouriteCreateSerializer(serializers.Serializer):
-    article_name = serializers.CharField(write_only=True)
-
-    class Meta:
-        model = Favourite
-        fields = ['id', 'article', 'user']
-        read_only_fields = ['id']
-        
-    def create(self, validated_data):
-        """
-        The function creates a new Favourite object if it doesn't already exist and logs the user's
-        activity.
-        
-        :param validated_data: The `validated_data` parameter is a dictionary that contains the
-        validated data for the serializer fields. In this case, it is expected to contain the following
-        keys:
-        :return: The `create` method returns an instance of the `Favourite` model that was created.
-        """
-        
-        favourite = Favourite.objects.filter(article=validated_data['article'],
-                                           user=self.context['request'].user).first()
-        if favourite:
-            raise serializers.ValidationError({"error":"already in favourites"})
-        
-        instance = Favourite.objects.create(article=validated_data['article'],
-                                           user=self.context['request'].user)
-        instance.save()
-        UserActivity.objects.create(user=self.context['request'].user, action=f"You added {instance.article.article_name} in favourite")
-
-        return instance
-               
-'''
-communitymeta serializers
-'''
-class CommunityMetaSerializer(serializers.ModelSerializer):
-    
-    class Meta:
-        model = CommunityMeta
-        fields = ['community', 'article', 'status']
-        depth = 1
-
-class CommunityMetaArticlesSerializer(serializers.ModelSerializer):
-    class Meta:
-        model = CommunityMeta
-        fields = ['article','status']
-        depth = 1
-
-class CommunityMetaApproveSerializer(serializers.ModelSerializer):
-    class Meta:
-        model = CommunityMeta
-        fields = ['community', 'status']
-        depth = 1
-
-'''
-communitymembers serializer
-'''
-# The CommunityMemberSerializer class is a serializer that converts CommunityMember model instances
-# into JSON representations, including fields for username, email, profile picture URL, and user ID.
-class CommunityMemberSerializer(serializers.ModelSerializer):
-    username = serializers.SerializerMethodField(read_only=True)
-    email = serializers.SerializerMethodField(read_only=True)
-    profile_pic_url = serializers.SerializerMethodField(read_only=True)
-    user_id = serializers.SerializerMethodField(read_only=True)
-
-    class Meta:
-        model = CommunityMember
-        fields = ['username','is_reviewer','is_moderator','is_admin', 'profile_pic_url', 'user_id','email']
-    
-    def get_username(self, obj):
-        """
-        The function `get_username` returns the username of a given object's user.
-        
-        :param obj: The `obj` parameter is an object that has a `user` attribute. The `user` attribute
-        is expected to have a `username` attribute
-        :return: The username of the user associated with the given object.
-        """
-        return obj.user.username
-
-    def get_email(self, obj):
-        """
-        The function `get_email` returns the email address of a user object.
-        
-        :param obj: The `obj` parameter is an object that has a `user` attribute. The `user` attribute
-        is expected to have an `email` attribute
-        :return: The email of the user associated with the given object.
-        """
-        return obj.user.email
-
-    def get_profile_pic_url(self, obj):
-        """
-        The function `get_profile_pic_url` returns the profile picture URL of a given object's user.
-        
-        :param obj: The `obj` parameter is an object that has a `user` attribute. The `user` attribute
-        is expected to have a `profile_pic_url` method that returns the URL of the user's profile
-        picture
-        :return: the profile picture URL of the user object.
-        """
-        if obj.user.profile_pic_url:
-            url = obj.user.profile_pic_url.url.split('?')[0]
-            return url
-        return 'https://scicommons.s3.amazonaws.com/None'
-    
-    def get_user_id(self, obj):
-        """
-        The function `get_user_id` takes an object as input and returns the ID of the user associated
-        with that object.
-        
-        :param obj: The `obj` parameter is an object that has a `user` attribute
-        :return: The user ID of the given object.
-        """
-        return obj.user.id
-
-
-'''
-AuthorSerializer
-'''
-class AuthorSerializer(serializers.ModelSerializer):
-    class Meta:
-        model = Author
-        fields = ['article']
-        depth = 1
-
-'''
-OfficialReviewerSerializer
-'''
-class OfficialReviewerSerializer(serializers.ModelSerializer):
-    class Meta:
-        model = OfficialReviewer
-        fields = ['User','community']
-        depth = 1
-
-'''
-ModeratorSerializer
-'''
-class ModeratorSerializer(serializers.ModelSerializer):
-    class Meta:
-        model = Moderator
-        fields = ['user','community']
-        depth = 1
-
-
-class SocialPostSerializer(serializers.ModelSerializer):
-    image = serializers.SerializerMethodField(read_only=True)
-    class Meta:
-        model = SocialPost
-        fields = ['id', 'user', 'body', 'created_at', 'image']
-        read_only_fields = ['user','id','created_at', 'image']
-    
-    def get_image(self, obj):
-        if obj.image:
-            url = obj.image.url.split('?')[0]
-            return url
-        return 'https://scicommons.s3.amazonaws.com/None'
-
-
-class SocialPostUpdateSerializer(serializers.ModelSerializer):
-    body = serializers.CharField(required=False)
-    image = serializers.ImageField(required=False)
-
-    class Meta:
-        model = SocialPost
-        fields = ['id', 'user', 'body', 'created_at','image']
-        read_only_fields = ['user','id','created_at']
-
-    def update(self, instance, validated_data):
-        """
-        The function updates the attributes of an instance with the values from a validated data
-        dictionary and saves the instance.
-        
-        :param instance: The `instance` parameter refers to the object that you want to update. It could
-        be an instance of a model or any other object that you want to modify
-        :param validated_data: A dictionary containing the validated data that needs to be updated in
-        the instance
-        :return: The updated instance is being returned.
-        """
-        for attr, value in validated_data.items():
-            setattr(instance, attr, value)
-        instance.save()
-        return instance
-
-class SocialPostCreateSerializer(serializers.ModelSerializer):
-    class Meta:
-        model = SocialPost
-        fields = ['id', 'user', 'body', 'created_at', 'image']
-        read_only_fields = ['user','id','created_at']
-
-    def create(self, validated_data):
-        """
-        The function creates a new instance of a model with the provided validated data and associates
-        it with the current user.
-        
-        :param validated_data: The `validated_data` parameter is a dictionary that contains the
-        validated data for creating a new instance of the model. This data is typically obtained from
-        the request data after it has been validated by the serializer
-        :return: The instance that was created and saved.
-        """
-        instance = self.Meta.model.objects.create(**validated_data, user=self.context['request'].user)
-        instance.save()
-        return instance
-
-class SocialPostListSerializer(serializers.ModelSerializer):
-    comments_count = serializers.SerializerMethodField(read_only=True)
-    likes = serializers.SerializerMethodField(read_only=True)
-    liked = serializers.SerializerMethodField(read_only=True)
-    bookmarks = serializers.SerializerMethodField(read_only=True)
-    isbookmarked = serializers.SerializerMethodField(read_only=True)
-    username = serializers.SerializerMethodField(read_only=True)
-    avatar = serializers.SerializerMethodField(read_only=True)
-    personal = serializers.SerializerMethodField(read_only=True)
-    image = serializers.SerializerMethodField(read_only=True)
-
-    class Meta:
-        model = SocialPost
-        fields = ['id', 'username', 'body', 'created_at', 'comments_count', 'likes', 'liked', 'bookmarks','avatar', 'isbookmarked', 'image','personal']
-
-    def get_username(self,obj):
-        """
-        The function `get_username` returns the username of a given object's user attribute.
-        
-        :param obj: The `obj` parameter is an object that has a `user` attribute
-        :return: The username of the user associated with the given object.
-        """
-        return obj.user.username
-    
-    def get_avatar(self,obj):
-        """
-        The function `get_avatar` returns the profile picture URL of a user.
-        
-        :param obj: The `obj` parameter is an object that has a `user` attribute, which in turn has a
-        `profile_pic_url` method
-        :return: the profile picture URL of the user.
-        """
-        if obj.user.profile_pic_url:
-            url = obj.user.profile_pic_url.url.split('?')[0]
-            return url
-        return 'https://scicommons.s3.awsamazon.com/None'
-
-    def get_image(self, obj):
-        if obj.image:
-            url = obj.image.url.split('?')[0]
-            return url
-        return 'https://scicommons.s3.awsamazon.com/None'
-
-    def get_comments_count(self, obj):
-        """
-        The function `get_comments_count` returns the count of top-level comments for a given
-        `SocialPostComment` object.
-        
-        :param obj: The `obj` parameter is an object that represents a social post
-        :return: the count of comments on a social post object.
-        """
-        comments_count = SocialPostComment.objects.filter(post_id=obj.id,parent_comment=None).count()
-        return comments_count
-    
-    def get_likes(self, obj):
-        """
-        The function "get_likes" returns the number of likes for a given social post object.
-        
-        :param obj: The `obj` parameter is an object that represents a social post
-        :return: The number of likes for the given object.
-        """
-        likes = SocialPostLike.objects.filter(post_id=obj.id).count()
-        return likes
-
-    def get_liked(self, obj):
-        """
-        The function `get_liked` checks if a user has liked a social post.
-        
-        :param obj: The `obj` parameter is an object that represents a social post
-        :return: the count of SocialPostLike objects where the post_id matches the id of the given obj
-        and the user is the authenticated user making the request.
-        """
-        if self.context['request'].user.is_authenticated is False:
-            return False
-        liked = SocialPostLike.objects.filter(post_id=obj.id, user=self.context['request'].user).count()
-        return liked
-    
-    def get_personal(self,obj):
-        """
-        The function checks if the authenticated user is the same as the user associated with the object.
-        
-        :param obj: The "obj" parameter is an object that represents some kind of personal data or
-        resource. It could be a user profile, a document, or any other object that is associated with a
-        specific user
-        :return: a boolean value. If the user is not authenticated, it returns False. If the user is
-        authenticated and the object's user is the same as the request user, it returns True. Otherwise,
-        it returns False.
-        """
-        if self.context['request'].user.is_authenticated is False:
-            return False
-        if obj.user == self.context['request'].user:
-            return True
-        else:
-            return False
-    
-
-    def get_bookmarks(self,obj):
-        """
-        The function "get_bookmarks" returns the number of bookmarks for a given post.
-        
-        :param obj: The `obj` parameter is an object that represents a post
-        :return: The number of bookmarks associated with the given object.
-        """
-        bookmarks = BookMark.objects.filter(post_id=obj.id).count()
-        return bookmarks
-
-    def get_isbookmarked(self,obj):
-        """
-        The function `get_isbookmarked` checks if a user has bookmarked a specific post.
-        
-        :param obj: The `obj` parameter is an object that represents a post
-        :return: the value of the variable "isbookmarked".
-        """
-        if self.context['request'].user.is_authenticated is False:
-            return False
-        isbookmarked = BookMark.objects.filter(post_id=obj.id, user=self.context['request'].user).count()
-        return isbookmarked
-
-class SocialPostGetSerializer(serializers.ModelSerializer):
-    comments = serializers.SerializerMethodField(read_only=True)
-    comments_count = serializers.SerializerMethodField(read_only=True)
-    likes = serializers.SerializerMethodField(read_only=True)
-    liked = serializers.SerializerMethodField(read_only=True)
-    bookmarks = serializers.SerializerMethodField(read_only=True)
-    isbookmarked = serializers.SerializerMethodField(read_only=True)
-    username = serializers.SerializerMethodField(read_only=True)
-    avatar = serializers.SerializerMethodField(read_only=True)
-    personal = serializers.SerializerMethodField(read_only=True)
-    image = serializers.SerializerMethodField(read_only=True)
-
-    class Meta:
-        model = SocialPost
-        fields = ['id', 'username', 'body', 'created_at', 'comments_count', 'likes', 'liked', 'comments', 'bookmarks','avatar', 'isbookmarked', 'image','personal']
-
-    def get_username(self,obj):
-        """
-        The function `get_username` returns the username of a given object's user attribute.
-        
-        :param obj: The `obj` parameter is an object that has a `user` attribute
-        :return: The username of the user associated with the given object.
-        """
-        return obj.user.username
-    
-    def get_avatar(self,obj):
-        """
-        The function `get_avatar` returns the profile picture URL of a user.
-        
-        :param obj: The `obj` parameter is an object that has a `user` attribute. The `user` attribute is
-        expected to have a `profile_pic_url` method that returns the URL of the user's profile picture
-        :return: the profile picture URL of the user.
-        """
-        if obj.user.profile_pic_url:
-            url = obj.user.profile_pic_url.url.split('?')[0]
-            return url
-        return 'https://scicommons.s3.amazonaws.com/None'
-    
-    def get_image(self, obj):
-        if obj.image:
-            url = obj.image.url.split('?')[0]
-            return url
-        return 'https://scicommons.s3.amazonaws.com/None'
-    
-    def get_comments(self, obj):
-        """
-        The function `get_comments` retrieves the top-level comments for a given post object and returns
-        them serialized.
-        
-        :param obj: The `obj` parameter is an object that represents a social post. It is used to filter
-        the comments based on the post's ID
-        :return: the serialized data of the comments that meet the specified criteria.
-        """
-        comments = SocialPostComment.objects.filter(post_id=obj.id, parent_comment__isnull=True).order_by('-created_at')
-        serializer = SocialPostCommentListSerializer(comments, many=True, context={'request': self.context['request']})
-        return serializer.data
-
-    def get_comments_count(self, obj):
-        """
-        The function `get_comments_count` returns the number of comments for a given `obj` (presumably a
-        social post).
-        
-        :param obj: The `obj` parameter is an object that represents a social post
-        :return: the count of comments for a given post object.
-        """
-        comments_count = SocialPostComment.objects.filter(post_id=obj.id).count()
-        return comments_count
-    
-    def get_personal(self,obj):
-        """
-        The function checks if the authenticated user is the same as the user associated with the object.
-        
-        :param obj: The "obj" parameter is an object that represents some kind of personal data or
-        resource. It could be a user profile, a document, or any other object that is associated with a
-        specific user
-        :return: a boolean value. If the user is not authenticated, it returns False. If the user is
-        authenticated and the object's user is the same as the request user, it returns True. Otherwise,
-        it returns False.
-        """
-        if self.context['request'].user.is_authenticated is False:
-            return False
-        if obj.user == self.context['request'].user:
-            return True
-        else:
-            return False
-    
-    def get_likes(self, obj):
-        """
-        The function "get_likes" returns the number of likes for a given social post object.
-        
-        :param obj: The `obj` parameter is an object that represents a social post
-        :return: The number of likes for the given object.
-        """
-        likes = SocialPostLike.objects.filter(post_id=obj.id).count()
-        return likes
-
-    def get_liked(self, obj):
-        """
-        The function `get_liked` checks if a user has liked a social post.
-        
-        :param obj: The `obj` parameter is an object that represents a post. It is used to filter the
-        `SocialPostLike` objects based on the `post_id` field
-        :return: the count of SocialPostLike objects where the post_id matches the id of the given obj
-        and the user is the authenticated user making the request.
-        """
-        if self.context['request'].user.is_authenticated is False:
-            return False
-        liked = SocialPostLike.objects.filter(post_id=obj.id, user=self.context['request'].user).count()
-        return liked
-    
-    def get_bookmarks(self,obj):
-        """
-        The function "get_bookmarks" returns the number of bookmarks associated with a given post object.
-        
-        :param obj: The `obj` parameter is an object that represents a post
-        :return: The number of bookmarks associated with the given object.
-        """
-        bookmarks = BookMark.objects.filter(post_id=obj.id).count()
-        return bookmarks
-
-    def get_isbookmarked(self,obj):
-        """
-        The function `get_isbookmarked` checks if a user has bookmarked a specific post.
-        
-        :param obj: The `obj` parameter is an object that represents a post. It is used to check if the
-        post is bookmarked by the current user
-        :return: the value of the variable "isbookmarked".
-        """
-        if self.context['request'].user.is_authenticated is False:
-            return False
-        isbookmarked = BookMark.objects.filter(post_id=obj.id, user=self.context['request'].user).count()
-        return isbookmarked
-
-
-class SocialPostCommentSerializer(serializers.ModelSerializer):
-    class Meta:
-        model = SocialPostComment
-        fields = ['id', 'user', 'post', 'comment', 'created_at']
-        read_only_fields = ['user','id','created_at']
-
-class SocialPostCommentCreateSerializer(serializers.ModelSerializer):
-    class Meta:
-        model = SocialPostComment
-        fields = ['id', 'user', 'post', 'comment', 'created_at','parent_comment']
-        read_only_fields = ['user','id','created_at']
-
-    def create(self, validated_data):
-        """
-        The function creates a new instance of a model with the provided validated data and associates it
-        with the current user.
-        
-        :param validated_data: The `validated_data` parameter is a dictionary that contains the validated
-        data that is passed to the `create` method. This data is typically obtained from the request
-        payload and has been validated against the serializer's fields
-        :return: The instance that was created and saved.
-        """
-        instance = self.Meta.model.objects.create(**validated_data, user=self.context['request'].user)
-        instance.save()
-        if instance.parent_comment is None:
-            notification = Notification.objects.create(user=instance.user, message=f'someone replied to your post', link=f'/post/{instance.post.id}/{instance.id}')
-            notification.save()
-        return instance
-    
-class SocialPostCommentUpdateSerializer(serializers.ModelSerializer):
-    class Meta:
-        model = SocialPostComment
-        fields = ['id', 'user', 'post', 'comment', 'created_at','parent_comment']
-        read_only_fields = ['user','id','created_at','post']
-
-    def update(self, instance, validated_data):
-        """
-        The function updates the comment attribute of an instance with the value provided in the
-        validated_data dictionary.
-        
-        :param instance: The `instance` parameter refers to the object that you want to update. It is
-        the instance of the model that you are working with
-        :param validated_data: The `validated_data` parameter is a dictionary that contains the
-        validated data that was passed to the serializer. It typically includes the data that was sent
-        in the request payload after it has been validated and cleaned by the serializer
-        :return: The updated instance is being returned.
-        """
-        instance.comment = validated_data.get('comment', instance.comment)
-        instance.save()
-        return instance
-
-class SocialPostCommentListSerializer(serializers.ModelSerializer):
-
-    commentlikes = serializers.SerializerMethodField(read_only=True)
-    commentliked = serializers.SerializerMethodField(read_only=True)
-    commentavatar = serializers.SerializerMethodField(read_only=True)
-    username = serializers.SerializerMethodField(read_only=True)
-    replies = serializers.SerializerMethodField(read_only=True)
-    personal = serializers.SerializerMethodField(read_only=True)
-
-    class Meta:
-        model = SocialPostComment
-        fields = ['id', 'username', 'post', 'comment', 'created_at', 'commentlikes', 'commentliked', 'commentavatar','replies', 'personal']
-    
-    def get_username(self,obj):
-        """
-        The function `get_username` returns the username of a given object's user.
-        
-        :param obj: The `obj` parameter is an object that has a `user` attribute. The `user` attribute is
-        expected to have a `username` attribute
-        :return: The username of the user object.
-        """
-        return obj.user.username
-    
-    def get_commentavatar(self,obj):
-        """
-        The function `get_commentavatar` returns the profile picture URL of the user associated with the
-        given object.
-        
-        :param obj: The `obj` parameter is an object that represents a user
-        :return: the profile picture URL of the user associated with the given object.
-        """
-        if obj.user.profile_pic_url:
-            url = obj.user.profile_pic_url.url.split('?')[0]
-            return url
-        return 'https://scicommons.s3.amazonaws.com/None'
-
-    def get_commentlikes(self, obj):
-        """
-        The function "get_commentlikes" returns the number of likes for a given comment.
-        
-        :param obj: The `obj` parameter is an instance of the `SocialPostComment` model
-        :return: The number of likes on a social post comment with the given object ID.
-        """
-        likes = SocialPostCommentLike.objects.filter(comment_id=obj.id).count()
-        return likes
-    
-    def get_commentliked(self, obj):
-        """
-        The function "get_commentliked" checks if the authenticated user has liked a specific comment.
-        
-        :param obj: The `obj` parameter is the comment object for which we want to check if the
-        authenticated user has liked it or not
-        :return: the number of likes for a specific comment made by the authenticated user.
-        """
-        if self.context['request'].user.is_authenticated is False:
-            return False
-        liked = SocialPostCommentLike.objects.filter(comment_id=obj.id, user=self.context['request'].user).count()
-        return liked
-    
-    def get_personal(self,obj):
-        """
-        The function checks if the authenticated user is the same as the user associated with the object.
-        
-        :param obj: The `obj` parameter is an object that represents some kind of personal data or
-        resource. It could be a user profile, a document, or any other object that is associated with a
-        specific user
-        :return: a boolean value. If the user is not authenticated, it returns False. If the user is
-        authenticated and the object's user is the same as the request user, it returns True. Otherwise,
-        it returns False.
-        """
-        if self.context['request'].user.is_authenticated is False:
-            return False
-        if obj.user == self.context['request'].user:
-            return True
-        else:
-            return False    
-    
-    def get_replies(self,obj):
-        """
-        The function "get_replies" returns the number of replies for a given comment object.
-        
-        :param obj: The `obj` parameter is an instance of the `SocialPostComment` model
-        :return: The number of replies to the given object.
-        """
-        replies = SocialPostComment.objects.filter(parent_comment=obj).count()
-        return replies
-
-    
-class SocialPostLikeSerializer(serializers.ModelSerializer):
-    class Meta:
-        model = SocialPostLike
-        fields = ['id', 'user', 'post']
-        read_only_fields = ['user','id']
-
-
-class SocialPostCommentLikeSerializer(serializers.ModelSerializer):
-    class Meta:
-        model = SocialPostCommentLike
-        fields = ['id', 'user', 'comment']
-        read_only_fields = ['user','id']
-
-
-class FollowSerializer(serializers.ModelSerializer):
-    class Meta:
-        model = Follow
-        fields = ['id', 'user', 'followed_user']
-        read_only_fields = ['user','id']
-
-class FollowersSerializer(serializers.ModelSerializer):
-
-    avatar = serializers.SerializerMethodField(read_only=True)
-    username = serializers.SerializerMethodField(read_only=True)
-    isFollowing = serializers.SerializerMethodField(read_only=True)
-
-    class Meta:
-        model = Follow
-        fields = ['id', 'user', 'followed_user','avatar', 'username','isFollowing']
-        read_only_fields = ['user', 'id']
-    
-    def get_username(self, obj):
-        """
-        The function `get_username` returns the username of a given object's user.
-        
-        :param obj: The parameter "obj" is an object that is passed to the function. It is expected to have
-        a property called "user" which is also an object. The "user" object is expected to have a property
-        called "username". The function returns the value of the "username" property of the
-        :return: The username of the user object.
-        """
-        return obj.user.username
-    
-    def get_avatar(self, obj):
-        """
-        The function `get_avatar` returns the profile picture URL of a user object.
-        
-        :param obj: The `obj` parameter is an object that has a `user` attribute, which in turn has a
-        `profile_pic_url` method
-        :return: the profile picture URL of the user object.
-        """
-        if obj.user.profile_pic_url:
-            url = obj.user.profile_pic_url.url.split('?')[0]
-            return url
-        return 'https://scicommons.s3.amazonaws.com/None'
-    
-    def get_isFollowing(self, obj):
-        """
-        The function checks if a user is following another user and returns True if they are, and False if
-        they are not.
-        
-        :param obj: The `obj` parameter is an object that represents a user
-        :return: a boolean value. If the user is authenticated and is following the specified object, it
-        will return True. Otherwise, it will return False.
-        """
-        if self.context['request'].user.is_authenticated is False:
-            return False
-        member = Follow.objects.filter(user=self.context['request'].user, followed_user=obj.user).first()
-        if member is not None:
-            return True
-        else:
-            return False
-
-class FollowingSerializer(serializers.ModelSerializer):
-
-    avatar = serializers.SerializerMethodField(read_only=True)
-    username = serializers.SerializerMethodField(read_only=True)
-    isFollowing = serializers.SerializerMethodField(read_only=True)
-
-    class Meta:
-        model = Follow
-        fields = ['id', 'user', 'followed_user','avatar', 'username','isFollowing']
-        read_only_fields = ['user', 'id']
-    
-    def get_username(self, obj):
-        """
-        The function `get_username` takes an object `obj` and returns the username of the followed user.
-        
-        :param obj: The `obj` parameter is an object that represents a followed user
-        :return: The username of the followed user.
-        """
-        return obj.followed_user.username
-    
-    def get_avatar(self, obj):
-        """
-        The function `get_avatar` takes an object `obj` and returns the profile picture URL of the user
-        that `obj` is following.
-        
-        :param obj: The `obj` parameter is an object that represents a followed user
-        :return: the profile picture URL of the followed user.
-        """
-        if obj.followed_user.profile_pic_url:
-            url = obj.followed_user.profile_pic_url.url.split('?')[0]
-            return url
-    
-        return 'https://scicommons.s3.amazonaws.com/None'
-    
-    def get_isFollowing(self, obj):
-        """
-        The function checks if a user is following another user.
-        
-        :param obj: The `obj` parameter is an object that represents the user being followed
-        :return: a boolean value. If the user is authenticated and there is a Follow object with the user
-        and the followed_user specified, it will return True. Otherwise, it will return False.
-        """
-        if self.context['request'].user.is_authenticated is False:
-            return False
-        member = Follow.objects.filter(user=self.context['request'].user, followed_user=obj.followed_user).first()
-        if member is not None:
-            return True
-        else:
-            return False
-
-class FollowCreateSerializer(serializers.ModelSerializer):
-    class Meta:
-        model = Follow
-        fields = ['id', 'user', 'followed_user']
-        read_only_fields = ['user','id']
-
-    def create(self, validated_data):
-        """
-        The function creates a new instance of a model with the provided validated data and associates it
-        with the current user.
-        
-        :param validated_data: The `validated_data` parameter is a dictionary that contains the validated
-        data that was passed to the serializer. This data has already been validated and is ready to be
-        used to create a new instance of the model
-        :return: The instance that was created and saved.
-        """
-        instance = self.Meta.model.objects.create(**validated_data, user=self.context['request'].user)
-        instance.save()
-        return instance
-
-class SocialPostBookmarkSerializer(serializers.ModelSerializer):
-    class Meta:
-        model = BookMark
-        fields = ['id', 'user', 'post']
-        read_only_fields = ['user','id']
-
-class SocialPostBookmarkSerializer(serializers.ModelSerializer):
-    class Meta:
-        model = BookMark
-        fields = ['id', 'user', 'post']
-        read_only_fields = ['user','id']
-
-    def create(self, validated_data):
-        """
-        The function creates a new instance of a model with the provided validated data and associates it
-        with the current user.
-        
-        :param validated_data: The `validated_data` parameter is a dictionary that contains the validated
-        data for creating a new instance of the model. This data has been validated against the model's
-        fields and any validation rules defined in the serializer
-        :return: The instance that was created and saved.
-        """
-        instance = self.Meta.model.objects.create(**validated_data, user=self.context['request'].user)
-        instance.save()
-        return instance
-    
-'''
-Message Serailizer
-'''
-    
-class MessageSerializer(serializers.ModelSerializer):
-    receiver = serializers.SerializerMethodField(read_only=True)
-    sender = serializers.SerializerMethodField(read_only=True)
-    avatar = serializers.SerializerMethodField(read_only=True)
-
-    class Meta:
-        model = PersonalMessage
-        fields = ["id","sender", "receiver", "media", "body", "created_at", "avatar","channel"]
-
-    def get_receiver(self, obj):
-        """
-        The function `get_receiver` takes an object as input and returns the username of the receiver of
-        that object.
-        
-        :param obj: The `obj` parameter is an object that has a `receiver` attribute. The `receiver`
-        attribute is expected to be an object with an `id` attribute
-        :return: The username of the user associated with the receiver object.
-        """
-
-        user = User.objects.filter(id=obj.receiver.id).first()
-        return f"{user.username}"
-    
-    def get_sender(self,obj):
-        """
-        The function `get_sender` takes an object `obj` and returns the username of the sender of that
-        object.
-        
-        :param obj: The `obj` parameter is an object that represents the sender of a message
-        :return: the username of the sender of the given object.
-        """
-        user = User.objects.filter(id=obj.sender.id).first()
-        return f"{user.username}"
-    
-    def get_avatar(self,obj):
-        """
-        The function `get_avatar` returns the profile picture URL of the sender if the sender is the
-        current user, otherwise it returns the profile picture URL of the receiver.
-        
-        :param obj: The `obj` parameter is an object that represents a message. It likely has attributes
-        such as `sender` and `receiver`, which are objects representing the sender and receiver of the
-        message
-        :return: the profile picture URL of either the receiver or the sender, depending on whether the
-        sender is the current user or not.
-        """
-        if obj.sender == self.context['request'].user:
-            if obj.receiver.profile_pic_url:
-                url = obj.receiver.profile_pic_url.url.split('?')[0]
-                return url
-            return 'https://scicommons.s3.amazonaws.com/None'
-        else:
-            if obj.sender.profile_pic_url:
-                url = obj.sender.profile_pic_url.url.split('?')[0]
-                return url
-            return 'https://scicommons.s3.amazonaws.com/None'
-
-
-
-class MessageUpdateSerializer(serializers.ModelSerializer):
-    class Meta:
-        model = PersonalMessage
-        fields = ["body", "media"]
->>>>>>> e608881c
-
-
-
-
-
-
-
-
-
-
-
-
-
+import datetime
+import random
+import uuid
+from rest_framework import serializers
+from django.contrib.auth import authenticate
+from rest_framework_simplejwt.tokens import RefreshToken
+from django.db import IntegrityError, transaction
+from faker import Faker
+from django.core.mail import send_mail
+from django.db.models import Avg, Sum , Q
+from django.conf import settings
+from channels.layers import get_channel_layer
+from asgiref.sync import async_to_sync
+from decouple import config
+from dj_database_url import parse
+
+import json
+
+
+
+fake = Faker()
+
+from app.models import *
+
+'''
+user serializers
+'''
+# The UserSerializer class is a serializer for the User model that includes various fields and methods
+# to retrieve additional information about the user such as rank, followers, following, whether the
+# user is being followed, number of posts, and whether the user is the currently authenticated user.
+class UserSerializer(serializers.ModelSerializer):
+    rank = serializers.SerializerMethodField()
+    followers = serializers.SerializerMethodField()
+    following = serializers.SerializerMethodField()
+    isFollowing = serializers.SerializerMethodField()
+    posts = serializers.SerializerMethodField()
+    profile_pic_url = serializers.SerializerMethodField()
+    personal = serializers.SerializerMethodField()
+
+    class Meta:
+        model = User
+        fields = ['id', 'username','profile_pic_url', 'first_name', 'last_name', 'email', 'rank', 'followers',
+                  'google_scholar','pubmed','institute', 'following', 'isFollowing', 'posts', 'personal']
+        
+    def get_rank(self, obj):
+        """
+        The function `get_rank` retrieves the rank of a user from the Rank model and returns it as a
+        string.
+        
+        :param obj: The `obj` parameter is an object that represents a user
+        :return: The code is returning the rank of the user as a string.
+        """
+        rank = Rank.objects.get(user_id=obj.id)
+        return f'{int(rank.rank)}'
+
+    def get_followers(self, obj):
+        """
+        The function "get_followers" returns the number of followers for a given object.
+        
+        :param obj: The `obj` parameter is an object representing a user
+        :return: The number of followers for the given object.
+        """
+        followers = Follow.objects.filter(followed_user=obj.id).count()
+        return followers
+
+    def get_profile_pic_url(self, obj):
+        """
+        The function `get_profile_pic_url` returns the profile picture URL of a given object's user.
+        
+        :param obj: The `obj` parameter is an object that has a `user` attribute. The `user` attribute
+        is expected to have a `profile_pic_url` method that returns the URL of the user's profile
+        picture
+        :return: the profile picture URL of the user object.
+        """
+        if obj.profile_pic_url:
+            url = obj.profile_pic_url.url.split('?')[0]
+            return url
+
+        return 'https://scicommons.s3.amazonaws.com/None'
+    
+    def get_following(self, obj):
+        """
+        The function `get_following` returns the number of users that are being followed by a given
+        user.
+        
+        :param obj: The "obj" parameter is an object representing a user
+        :return: The number of users that the given object is following.
+        """
+        following = Follow.objects.filter(user=obj.id).count()
+        return following
+
+    def get_isFollowing(self, obj):
+        """
+        The function checks if a user is following another user by checking if there is a record in the
+        Follow table with the user and followed_user fields matching the current user and the given user
+        object.
+        
+        :param obj: The `obj` parameter represents an object that is being checked for follow status. It
+        could be a user, a post, or any other object that can be followed by a user
+        :return: a boolean value. If the user is authenticated and is following the specified object, it
+        will return True. Otherwise, it will return False.
+        """
+        if self.context['request'].user.is_authenticated is False:
+            return False
+        if (Follow.objects.filter(user=self.context['request'].user, followed_user=obj.id).count() > 0):
+            return True 
+        else:
+            return False
+
+    def get_posts(self, obj):
+        """
+        The function `get_posts` returns the number of social posts associated with a given user.
+        
+        :param obj: The "obj" parameter is an object that represents a user
+        :return: The number of SocialPost objects that have a user ID matching the ID of the input
+        object.
+        """
+        posts = SocialPost.objects.filter(user=obj.id).count()
+        return posts
+    
+    def get_personal(self,obj):
+        """
+        The function checks if the given object is the same as the user making the request.
+        
+        :param obj: The `obj` parameter is an object that represents a user
+        :return: a boolean value. If the `obj` parameter is equal to the user object stored in
+        `self.context['request'].user`, then it returns `True`. Otherwise, it returns `False`.
+        """
+        if(obj == self.context['request'].user):
+            return True
+        else:
+            return False
+    
+
+# The `UserCreateSerializer` class is a serializer in Python that creates a new user instance,
+# performs validation checks, sets the user's password, saves the user instance, creates a rank for
+# the user, sends a welcome email, and returns the created user instance.
+class UserCreateSerializer(serializers.ModelSerializer):
+    
+    class Meta:
+        model = User
+        fields = ['username', 'profile_pic_url', 'first_name', 'last_name', 'email', 'password']
+        
+    def create(self, validated_data):
+        """
+        The function creates a new user instance, sets their password, saves the instance, checks for
+        any unregistered users with the same email and associates them with the new user, creates a rank
+        for the user, sends a welcome email, and returns the instance.
+        
+        :param validated_data: The `validated_data` parameter is a dictionary that contains the
+        validated data for creating a new user. It typically includes fields such as email, username,
+        and any other required fields for creating a user
+        :return: The instance of the created user is being returned.
+        """
+        password = validated_data.pop('password')
+        user = self.Meta.model.objects.filter(email=validated_data['email']).first()
+        if user:
+            raise serializers.ValidationError(detail={"error": "User with mail already exists.Please use another email or Login using this mail"})
+        user = self.Meta.model.objects.filter(username=validated_data['username']).first()
+        if user:
+            raise serializers.ValidationError(detail={"error":"Username already exists.Please use another username!!!"})
+        
+        instance = self.Meta.model.objects.create(**validated_data)
+        instance.set_password(password)
+        instance.save()
+        unregistered = UnregisteredUser.objects.filter(email=instance.email)
+        if unregistered is not None:
+            for user in unregistered:
+                with transaction.atomic():
+                    Author.objects.create(User=instance, article=user.article)
+                    user.delete()
+    
+        rank = Rank.objects.create(rank=0, user_id=instance.id)
+        rank.save()
+        send_mail("Welcome to Scicommons", "Welcome to Scicommons.We hope you will have a great time", settings.EMAIL_HOST_USER, [instance.email], fail_silently=False)
+        send_mail("Verify your Email", f"Please verify your email by clicking on the link below.\n{settings.BASE_URL}/verify?email={instance.email}", settings.EMAIL_HOST_USER, [instance.email], fail_silently=False)
+        return instance
+    
+# The UserUpdateSerializer class is a serializer that represents the User model and includes fields
+# for updating user information, including a read-only field for the profile picture URL.
+class UserUpdateSerializer(serializers.ModelSerializer):
+
+    class Meta:
+        model = User
+        fields = ['id', 'email', 'first_name', 'last_name', 'profile_pic_url', 'google_scholar', 'pubmed', 'institute']
+        read_only_fields = ['id', 'email']
+
+        
+# The `LoginSerializer` class is a serializer used for validating and authenticating user login
+# credentials, and generating access and refresh tokens.
+class LoginSerializer(serializers.Serializer):
+    username = serializers.CharField(max_length=255, read_only=True)
+    password = serializers.CharField(max_length=128, write_only=True)
+    access = serializers.CharField(max_length=255, read_only=True)
+    refresh = serializers.CharField(max_length=255, read_only=True)
+    email = serializers.CharField(max_length=255, read_only=True)
+
+    class Meta:
+        model = User
+        fields = ['username', 'first_name', 'last_name', 'email','id']
+
+
+    def validate(self, data):
+        """
+        The `validate` function checks the validity of user credentials (username, email, and password)
+        and returns a token for authentication if the credentials are valid.
+        
+        :param data: The `data` parameter is the data that needs to be validated. It is a dictionary
+        containing the values for the fields `username`, `email`, and `password`
+        :return: a dictionary containing the access token and refresh token.
+        """
+        request = self.context.get('request')
+        username = request.data.get("username", None)
+        email = request.data.get("email",None)
+        password = request.data.get("password", None)
+        if username is None and email is None:
+            raise serializers.ValidationError(detail={"error":"Username or email must be entered"})
+
+        if username is None and email is not None:
+            member = User.objects.filter(email=email).first()
+            if member is None:
+                raise serializers.ValidationError(detail={"error":"Enter a valid email address"})
+            username = member.username
+
+        member = User.objects.filter(username=username).first()
+        if member is None:
+            raise serializers.ValidationError(
+                detail={"error":"Account does not exist. \nPlease try registering to scicommons first"}
+            )
+        elif member.email_verified == False:
+            raise serializers.ValidationError(detail={"error": "Please Verify your Email!!!"})
+        
+        user = authenticate(username=username, password=password)
+
+        if user and not user.is_active:
+            raise serializers.ValidationError(
+                detail={"error":"Account has been deactivated. \n Please contact your company's admin to restore your account"}
+            )
+
+        if not user:
+            raise serializers.ValidationError(detail={"error":"Username or Password is wrong"})
+
+        refresh = RefreshToken.for_user(user)
+        data = {"access": str(refresh.access_token), "refresh": str(refresh)}
+
+        UserActivity.objects.create(user=user, action=f"you Logged in at {datetime.datetime.now()}")
+
+        return data
+
+# The UserActivitySerializer class is a serializer for the UserActivity model, specifying the fields
+# to be included in the serialized representation.
+class UserActivitySerializer(serializers.ModelSerializer):
+    
+    class Meta:
+        model = UserActivity
+        fields = ['id','user','action']
+
+# The `ForgotPasswordSerializer` class is a serializer for handling forgot password requests, with an
+# email field.
+class ForgotPasswordSerializer(serializers.Serializer):
+    email = serializers.CharField()
+    class Meta:
+        fields = ["email"]
+        
+# The class `ResetPasswordSerializer` is a serializer class in Python that is used for resetting a
+# password and includes fields for OTP, password, and password confirmation.
+class ResetPasswordSerializer(serializers.Serializer):
+    otp = serializers.IntegerField()
+    password = serializers.CharField()
+    password2 = serializers.CharField()
+    
+    class Meta:
+        fields = ['otp', 'password', 'password2']
+
+# The above class is a serializer class in Python used for verifying OTP and email.
+class VerifySerializer(serializers.Serializer):
+    otp = serializers.IntegerField()
+    email = serializers.CharField()
+
+    class Meta:
+        fields = ['otp', 'email']
+        
+
+'''
+community serializer
+'''
+# The CommunitySerializer class is a serializer for the Community model, specifying the fields to be
+# included in the serialized representation.
+class CommunitySerializer(serializers.ModelSerializer):
+    
+    class Meta:
+        model = Community
+        fields = ['id', 'Community_name', 'subtitle', 'description', 'location', 'date', 'github', 'email', 'website', 'user', 'members']
+
+# The `CommunitylistSerializer` class is a serializer that serializes the `Community` model and
+# includes additional fields for member count, evaluated count, published count, and subscription
+# count.
+class CommunitylistSerializer(serializers.ModelSerializer):
+    membercount = serializers.SerializerMethodField()
+    evaluatedcount = serializers.SerializerMethodField()
+    publishedcount = serializers.SerializerMethodField()
+    subscribed = serializers.SerializerMethodField()
+    
+    class Meta:
+        model = Community
+        fields = ['id', 'Community_name','subtitle', 'description', 'evaluatedcount', 'subscribed',
+                    'membercount','publishedcount']
+    
+    def get_membercount(self, obj):
+        """
+        The function `get_membercount` returns the number of community members for a given object.
+        
+        :param obj: The "obj" parameter is an object that represents a community
+        :return: the count of CommunityMember objects that are associated with the given community
+        object.
+        """
+        count = CommunityMember.objects.filter(community=obj.id).count()
+        return count
+    
+    def get_evaluatedcount(self, obj):
+        """
+        The function `get_evaluatedcount` returns the count of CommunityMeta objects with a status of
+        'accepted', 'rejected', or 'in review' for a given community object.
+        
+        :param obj: The "obj" parameter is an object that represents a community
+        :return: the count of CommunityMeta objects that have a status of 'accepted', 'rejected', or 'in
+        review' and are associated with the given obj.
+        """
+        count = CommunityMeta.objects.filter(community=obj.id,status__in=['accepted', 'rejected', 'in review']).count()
+        return count 
+    
+    def get_publishedcount(self, obj):
+        """
+        The function `get_publishedcount` returns the count of accepted CommunityMeta objects associated
+        with a given community object.
+        
+        :param obj: The "obj" parameter is an object that represents a community
+        :return: the count of CommunityMeta objects that have a community ID matching the ID of the
+        input object and a status of 'accepted'.
+        """
+        count = CommunityMeta.objects.filter(community=obj.id, status__in=['accepted']).count()
+        return count
+
+    def get_subscribed(self, obj):
+        """
+        The function `get_subscribed` returns the count of subscribers for a given community object.
+        
+        :param obj: The "obj" parameter is an object representing a community
+        :return: The number of subscribers for the given community object.
+        """
+        count = Subscribe.objects.filter(community=obj.id).count()
+        return count
+
+# The `CommunityGetSerializer` class is a serializer that serializes the `Community` model and
+# includes various fields and methods to determine if a user is a member, reviewer, moderator, or
+# admin of the community, as well as the count of members, published content, evaluated content, and
+# subscriptions.
+class CommunityGetSerializer(serializers.ModelSerializer):
+    isMember = serializers.SerializerMethodField()
+    isReviewer = serializers.SerializerMethodField()
+    isModerator = serializers.SerializerMethodField()
+    isAdmin = serializers.SerializerMethodField()
+    subscribed = serializers.SerializerMethodField()
+    membercount = serializers.SerializerMethodField()
+    publishedcount = serializers.SerializerMethodField()
+    evaluatedcount = serializers.SerializerMethodField()
+    isSubscribed = serializers.SerializerMethodField()
+    admins = serializers.SerializerMethodField()
+    
+    class Meta:
+        model = Community
+        fields = ['id', 'Community_name','subtitle', 'description','location','date','github','email', 'evaluatedcount', 'isSubscribed', 'admins',
+                    'website','user','membercount','publishedcount','isMember','isReviewer', 'isModerator', 'isAdmin','subscribed']
+    
+
+    def get_isMember(self, obj):
+        """
+        The function checks if a user is a member of a community by counting the number of
+        CommunityMember objects that match the community ID and the user ID.
+        
+        :param obj: The `obj` parameter represents the community object for which we want to check if
+        the current user is a member
+        :return: the count of CommunityMember objects where the community is equal to `obj.id` and the
+        user is equal to `self.context["request"].user`.
+        """
+        if self.context['request'].user.is_authenticated is False:
+            return False
+        count = CommunityMember.objects.filter(community=obj.id,user = self.context["request"].user).count()
+        return count
+    
+    def get_isReviewer(self, obj):
+        """
+        The function `get_isReviewer` checks if a user is a reviewer for a specific community.
+        
+        :param obj: The `obj` parameter is an object that represents a community
+        :return: the count of CommunityMember objects where the community is equal to `obj.id`, the user
+        is equal to `self.context["request"].user`, and `is_reviewer` is True.
+        """
+        if self.context['request'].user.is_authenticated is False:
+            return False
+        count = CommunityMember.objects.filter(community=obj.id,user = self.context["request"].user, is_reviewer=True).count()
+        return count
+    
+    def get_isModerator(self, obj):
+        """
+        The function `get_isModerator` checks if the authenticated user is a moderator of a specific
+        community.
+        
+        :param obj: The "obj" parameter represents the community object for which we want to check if
+        the current user is a moderator
+        :return: the count of CommunityMember objects where the community is equal to `obj.id`, the user
+        is equal to `self.context["request"].user`, and `is_moderator` is True.
+        """
+        if self.context['request'].user.is_authenticated is False:
+            return False
+        count = CommunityMember.objects.filter(community=obj.id,user = self.context["request"].user, is_moderator=True).count()
+        return count
+    
+    def get_isAdmin(self, obj):
+        """
+        The function `get_isAdmin` checks if the authenticated user is an admin of a specific community.
+        
+        :param obj: The `obj` parameter is an object representing a community
+        :return: the count of CommunityMember objects where the community is equal to `obj.id`, the user
+        is equal to `self.context["request"].user`, and `is_admin` is True.
+        """
+        if self.context['request'].user.is_authenticated is False:
+            return False
+        count = CommunityMember.objects.filter(community=obj.id,user = self.context["request"].user, is_admin=True).count()
+        return count
+    
+    def get_membercount(self, obj):
+        """
+        The function `get_membercount` returns the number of community members for a given object.
+        
+        :param obj: The "obj" parameter is an object that represents a community
+        :return: the count of CommunityMember objects that are associated with the given community
+        object.
+        """
+        count = CommunityMember.objects.filter(community=obj.id).count()
+        return count
+    
+    def get_evaluatedcount(self, obj):
+        """
+        The function `get_evaluatedcount` returns the count of CommunityMeta objects with a status of
+        'accepted', 'rejected', or 'in review' for a given community object.
+        
+        :param obj: The "obj" parameter is an object that represents a community
+        :return: the count of CommunityMeta objects that have a status of 'accepted', 'rejected', or 'in
+        review' and are associated with the given obj.
+        """
+        count = CommunityMeta.objects.filter(community=obj.id,status__in=['accepted', 'rejected', 'in review']).count()
+        return count 
+    
+    def get_publishedcount(self, obj):
+        """
+        The function `get_publishedcount` returns the count of accepted CommunityMeta objects associated
+        with a given community object.
+        
+        :param obj: The "obj" parameter is an object that represents a community
+        :return: the count of CommunityMeta objects that have a community ID matching the ID of the
+        input object and a status of 'accepted'.
+        """
+        count = CommunityMeta.objects.filter(community=obj.id, status__in=['accepted']).count()
+        return count
+    
+    def get_isSubscribed(self, obj):
+        """
+        The function checks if a user is subscribed to a community.
+        
+        :param obj: The `obj` parameter represents the community object for which we want to check if
+        the user is subscribed or not
+        :return: a boolean value indicating whether the user is subscribed to a particular community or
+        not. If the user is authenticated and has a subscription to the community, it will return True.
+        Otherwise, it will return False.
+        """
+        if self.context['request'].user.is_authenticated is False:
+            return False
+        count = Subscribe.objects.filter(user=self.context['request'].user,community=obj.id).count()
+        if count > 0:
+            return True
+        else:
+            return False
+    
+    def get_admins(self, obj):
+        """
+        The function "get_admins" returns a list of usernames for community members who are admins in a
+        given community.
+        
+        :param obj: The "obj" parameter is an instance of the Community model
+        :return: a list of usernames of community members who are admins.
+        """
+        members = CommunityMember.objects.filter(community=obj.id, is_admin=True)
+        admins = [member.user.username for member in members]
+        return admins
+        
+    def get_subscribed(self, obj):
+        """
+        The function `get_subscribed` returns the count of subscribers for a given community object.
+        
+        :param obj: The "obj" parameter is an object representing a community
+        :return: The number of subscribers for the given community object.
+        """
+        count = Subscribe.objects.filter(community=obj.id).count()
+        return count
+
+# The `CommunityCreateSerializer` class is a serializer that creates a new community instance, sets
+# the community name, adds the user as an admin member, sends an email notification, and logs the
+# user's activity.
+class CommunityCreateSerializer(serializers.ModelSerializer):
+
+    class Meta:
+        model = Community
+        fields = ['Community_name', 'subtitle', 'description', 'location', 'date', 'github', 'email', 'website']
+        
+    def create(self, validated_data):
+        """
+        The function creates a new community, sets the community name by replacing spaces with
+        underscores, adds the user as an admin member, sends an email notification to the user, logs the
+        user's activity, and returns the created instance.
+        
+        :param validated_data: The `validated_data` parameter is a dictionary that contains the
+        validated data for creating a new instance of the model. It typically includes the data provided
+        by the user in the request payload
+        :return: The instance of the created object is being returned.
+        """
+        community_name = validated_data.pop('Community_name', None)
+        validated_data['Community_name'] = community_name.replace(' ','_')
+        instance = self.Meta.model.objects.create(**validated_data, user=self.context['request'].user)
+        instance.members.add(self.context['request'].user, through_defaults={"is_admin":True})
+        instance.save()
+        
+        send_mail("you added new commnity", f"You have created a {instance.Community_name} community", settings.EMAIL_HOST_USER, [self.context['request'].user.email], fail_silently=False)        
+        UserActivity.objects.create(user=self.context['request'].user, action=f"you have created community {instance.Community_name} ")
+
+        return instance
+
+
+# The JoinRequestSerializer class is used to serialize and validate join requests for a community,
+# ensuring that the user is not already a member and has not already made a request.
+class JoinRequestSerializer(serializers.ModelSerializer):
+
+    class Meta:
+        model = CommunityRequests
+        fields = ['id', 'user', 'community', 'summary', 'about']
+        read_only_fields = ['id', 'user']
+
+    def create(self, validated_data):
+        """
+        The function creates a new instance of a model with the provided validated data, sets the status
+        to 'pending', and associates it with the current user.
+        
+        :param validated_data: The `validated_data` parameter is a dictionary that contains the
+        validated data for the serializer fields. It is typically used to create or update an instance
+        of the model associated with the serializer
+        :return: The instance of the created object is being returned.
+        """
+        member = CommunityMember.objects.filter(user=self.context['request'].user, community=validated_data['community']).first()
+        if member is not None:
+            raise serializers.ValidationError(detail={"error":"you are already member of community"})
+        requests = self.Meta.model.objects.filter(status='pending', user=self.context['request'].user).first()
+        if requests:
+            raise serializers.ValidationError(detail={"error":"you already made request"})  
+        instance = self.Meta.model.objects.create(**validated_data, status='pending', user=self.context['request'].user)
+        instance.save()
+
+        return instance
+
+# The CommunityRequestSerializer class is a serializer for the CommunityRequests model, specifying the
+# fields to be included in the serialized representation.
+class CommunityRequestSerializer(serializers.ModelSerializer):
+
+    class Meta:
+        model = CommunityRequests
+        fields = ['id', 'user', 'community', 'summary', 'about', 'status']
+
+
+# The `CommunityRequestGetSerializer` class is a serializer that converts `CommunityRequests` objects
+# into JSON format, including additional fields such as the username, rank, and profile picture URL of
+# the user associated with the request.
+class CommunityRequestGetSerializer(serializers.ModelSerializer):
+
+    username = serializers.SerializerMethodField()
+    rank = serializers.SerializerMethodField()
+    profile_pic_url = serializers.SerializerMethodField()
+
+    class Meta:
+        model = CommunityRequests
+        fields = ['id', 'user', 'community', 'summary', 'about', 'status', 'username', 'rank', 'profile_pic_url']
+    
+    def get_username(self, obj):
+        """
+        The function `get_username` returns the username of a given object's user.
+        
+        :param obj: The `obj` parameter is an object that has a `user` attribute. The `user` attribute
+        is expected to have a `username` attribute
+        :return: The username of the user associated with the given object.
+        """
+        return obj.user.username
+    
+    def get_rank(self, obj):
+        """
+        The function `get_rank` retrieves the rank of a user from the `Rank` model.
+        
+        :param obj: The `obj` parameter is an object that represents a user
+        :return: The rank of the member.
+        """
+        member = Rank.objects.filter(user_id=obj.user.id).first()
+        return member.rank
+    
+    def get_profile_pic_url(self, obj):
+        """
+        The function `get_profile_pic_url` returns the profile picture URL of a given object's user.
+        
+        :param obj: The `obj` parameter is an object that has a `user` attribute. The `user` attribute
+        is expected to have a `profile_pic_url` method that returns the URL of the user's profile
+        picture
+        :return: the profile picture URL of the user object.
+        """
+        if obj.user.profile_pic_url:
+            url = obj.user.profile_pic_url.url.split('?')[0]
+            return url
+        return 'https://scicommons.s3.amazonaws.com/None'
+
+
+# The `ApproverequestSerializer` class is a serializer for the `CommunityRequests` model that allows
+# updating of its fields.
+class ApproverequestSerializer(serializers.ModelSerializer):
+
+    class Meta:
+        model = CommunityRequests
+        fields = ['id', 'user', 'community', 'summary', 'about', 'status']
+
+    def update(self, instance, validated_data):
+        """
+        The function updates the attributes of an instance with the values from the validated data and
+        saves the instance.
+        
+        :param instance: The `instance` parameter refers to the object that you want to update. It could
+        be an instance of a model or any other object that you want to modify
+        :param validated_data: The `validated_data` parameter is a dictionary that contains the
+        validated data that needs to be updated in the `instance`. Each key-value pair in the
+        `validated_data` dictionary represents an attribute and its corresponding updated value
+        :return: The updated instance is being returned.
+        """
+        for attr, value in validated_data.items():
+            setattr(instance, attr, value)
+        instance.save()
+
+        return instance
+    
+# The `CommunityUpdateSerializer` class is a serializer that handles the updating of a community
+# instance, including adding new members, setting attributes, saving the instance, sending an email
+# notification, and creating a user activity log.
+class CommunityUpdateSerializer(serializers.ModelSerializer):
+    members = serializers.ListField(
+        child=serializers.IntegerField(),
+        write_only=True
+    )
+    
+    class Meta:
+        model = Community
+        fields = ['id','Community_name','subtitle', 'description', 'location', 'github', 'email', 'website', 'members']
+        read_only_fields = ['Community_name','id']
+
+    def update(self, instance, validated_data):
+        """
+        The function updates a community instance with validated data, including adding new members,
+        setting attributes, saving the instance, sending an email notification, and creating a user
+        activity log.
+        
+        :param instance: The "instance" parameter refers to the instance of the Community model that is
+        being updated. It represents the specific community object that is being modified
+        :param validated_data: The `validated_data` parameter is a dictionary that contains the
+        validated data for the instance being updated. It typically includes the updated values for the
+        fields of the instance
+        :return: The `instance` object is being returned.
+        """
+        members = validated_data.pop("members", [])
+        if members:
+            with transaction.atomic():
+                for member in members:
+                    member = CommunityMember.objects.create(user_id=member, community_id=instance.id)
+                    member.save()
+                members = [member.user.id for member in CommunityMember.objects.all()]
+        for attr, value in validated_data.items():
+            setattr(instance, attr, value)
+        instance.members.set(members)
+        instance.save()
+        send_mail("you have updated community" , f'You have updated {instance.Community_name} details', settings.EMAIL_HOST_USER,[instance.user.email], fail_silently=False)
+        UserActivity.objects.create(user=self.context['request'].user, action=f'you have updated deatils in {instance.Community_name}')
+        return instance
+
+
+# The SubscribeSerializer class is a serializer for the Subscribe model, with fields for id, user, and
+# community, and the id field is read-only.
+class SubscribeSerializer(serializers.ModelSerializer):
+    
+    class Meta:
+        model = Subscribe
+        fields = ['id', 'user', 'community']
+        read_only_fields = ['id']
+
+        
+
+class PromoteSerializer(serializers.ModelSerializer):
+    user_id = serializers.IntegerField(write_only = True)
+    role = serializers.CharField(write_only = True)
+    
+    class Meta:
+        model = Community
+        fields = ['user_id', 'role', 'Community_name', 'members']
+        read_only_fields = ['Community_name', 'members']
+        
+    def update(self, instance, validated_data):
+        """
+        The function updates the role of a user in a community and sends an email notification.
+        
+        :param instance: The `instance` parameter refers to the instance of the model that is being
+        updated. In this case, it seems to be a community object
+        :param validated_data: The `validated_data` parameter is a dictionary that contains the
+        validated data for the serializer fields. In this case, it is used to get the values of the
+        `user_id` and `role` fields
+        :return: The `instance` object is being returned.
+        """
+        user_id = validated_data.get('user_id', None)
+        role = validated_data.get('role', None)
+        
+        if user_id is None:
+            raise serializers.ValidationError(detail={"error": "user id can't be None"})
+        member = CommunityMember.objects.filter(community=instance, user_id=user_id).first()
+        
+        if member is None:
+            
+            if role == "member":
+                member = CommunityMember.objects.create(community=instance, user_id=user_id).first()
+                member.is_reviewer = False
+                member.is_moderator = False
+                member.is_admin = False
+                member.save()
+                send_mail("added member" , f'You have been added as member to {instance.Community_name}', settings.EMAIL_HOST_USER , [member.user.email], fail_silently=False)
+                UserActivity.objects.create(user=self.context['request'].user, action=f'you added {member.user.username} to community')
+            else:
+                raise serializers.ValidationError(detail={"error": "user isn't member of community"})
+        
+        try:
+        
+            if role is None:
+                raise serializers.ValidationError(detail={"error": "role can't be None"})
+            
+            elif role == 'reviewer':
+                moderator = Moderator.objects.filter(user_id=user_id, community=instance).first()
+                if moderator is not None:
+                    article_moderator = ArticleModerator.objects.filter(moderator_id=moderator.id)
+                    if article_moderator.exists():
+                        raise serializers.ValidationError(detail={"error": "user is moderator of some articles.Can not perform this operation!!!"})
+                    else :
+                        moderator.delete()
+                OfficialReviewer.objects.create(User_id=user_id, community=instance, Official_Reviewer_name=fake.name())
+                member.is_reviewer = True
+                member.is_moderator = False
+                member.is_admin = False
+                member.save()
+                send_mail("you are Reviewer", f'You have been added as Official Reviewer to {instance.Community_name}', settings.EMAIL_HOST_USER , [member.user.email], fail_silently=False)
+                UserActivity.objects.create(user=self.context['request'].user, action=f'you added {member.user.username} to {instance.Community_name} as reviewer')
+                
+            elif role == 'moderator':
+                reviewer = OfficialReviewer.objects.filter(User_id=user_id, community=instance).first()
+                if reviewer is not None:
+                    article_reviewer = ArticleReviewer.objects.filter(officialreviewer_id=reviewer.id)
+                    if article_reviewer.exists():
+                        raise serializers.ValidationError(detail={"error": "user is reviewer of some articles.Can not perform this operation!!!"})
+                    reviewer.delete()
+                Moderator.objects.create(user_id=user_id, community=instance)
+                member.is_moderator = True
+                member.is_reviewer = False
+                member.is_admin = False
+                member.save()
+                send_mail(" you are moderator", f'You have been added as Moderator to {instance.Community_name}', settings.EMAIL_HOST_USER , [member.user.email], fail_silently=False)
+                UserActivity.objects.create(user=self.context['request'].user, action=f'you added {member.user.username} to {instance.Community_name} as moderator')
+                
+            elif role == 'admin':
+                reviewer = OfficialReviewer.objects.filter(User_id=user_id, community=instance).first()
+                moderator = Moderator.objects.filter(user_id=user_id, community=instance).first()
+                if reviewer is not None:
+                    article_reviewer = ArticleReviewer.objects.filter(officialreviewer_id=reviewer.id)
+                    if article_reviewer.exists():
+                        raise serializers.ValidationError(detail={"error": "user is reviewer of some articles.Can not perform this operation!!!"})
+                    reviewer.delete()
+                if moderator is not None:
+                    article_moderator = ArticleModerator.objects.filter(moderator_id=moderator.id)
+                    if article_moderator.exists():
+                        raise serializers.ValidationError(detail={"error": "user is moderator of some articles.Can not perform this operation!!!"})
+                    else :
+                        moderator.delete()
+                member.is_moderator = False
+                member.is_reviewer = False
+                member.is_admin = True
+                member.save()
+                send_mail("you are now admin", f'You have been added as Admin to {instance.Community_name}', settings.EMAIL_HOST_USER , [member.user.email], fail_silently=False)
+                UserActivity.objects.create(user=self.context['request'].user, action=f'you added {member.user.username} to {instance.Community_name} as admin')
+                                
+            elif role == 'member':
+                reviewer = OfficialReviewer.objects.filter(User_id=user_id, community=instance).first()
+                moderator = Moderator.objects.filter(user_id=user_id, community=instance).first()
+                if reviewer is not None:
+                    article_reviewer = ArticleReviewer.objects.filter(officialreviewer_id=reviewer.id)
+                    if article_reviewer.exists():
+                        raise serializers.ValidationError(detail={"error": "user is reviewer of some articles.Can not perform this operation!!!"})
+                    reviewer.delete()
+                if moderator is not None:
+                    article_moderator = ArticleModerator.objects.filter(moderator_id=moderator.id)
+                    if article_moderator.exists():
+                        raise serializers.ValidationError(detail={"error": "user is moderator of some articles.Can not perform this operation!!!"})
+                    else :
+                        moderator.delete()
+                member.is_reviewer = False
+                member.is_moderator = False
+                member.is_admin = False
+                member.save()
+                send_mail(f'you are added to {instance.Community_name}',f'You have been added as member to {instance.Community_name}', settings.EMAIL_HOST_USER , [member.user.email], fail_silently=False)
+                UserActivity.objects.create(user=self.context['request'].user, action=f'you added {member.user.username} to {instance.Community_name}')
+                    
+            else:
+                raise serializers.ValidationError(detail={"error": " wrong role. role can be 'reviewer','moderator','member'"}) 
+            
+        except IntegrityError as e:
+            raise serializers.ValidationError(detail={"error": f'{member.user.username} is already {role}'}) 
+        
+        return instance
+        
+        
+'''
+article serializers
+'''
+# The `ArticleSerializer` class is a serializer for the `Article` model that includes a `rating` field
+# calculated based on the average rating of related `CommentBase` objects.
+class ArticleSerializer(serializers.ModelSerializer):
+    rating = serializers.SerializerMethodField()
+    class Meta:
+        model = Article
+        fields = ['id', 'article_name', 'Public_date', 'rating', 'authors']
+    
+    def get_rating(self, obj):
+        """
+        The function `get_rating` calculates the average rating of comments with the type 'review' for a
+        given article.
+        
+        :param obj: The "obj" parameter is an object that represents an article
+        :return: the average rating of comments that have a type of 'review' for a given article object.
+        """
+        rating = CommentBase.objects.filter(article_id=obj.id,Type='review').aggregate(Avg('rating'))['rating__avg']
+        return rating
+
+
+# The class ArticlePublishSelectionSerializer is a serializer class in Python that defines the fields
+# to be included when serializing an Article model object.
+class ArticlePublishSelectionSerializer(serializers.ModelSerializer):
+
+    class Meta:
+        model = Article
+        fields = ['id', 'published','status']
+
+# The above class is a serializer for the Article model that includes fields for the license,
+# published article file, published date, and DOI.
+class ArticlePostPublishSerializer(serializers.ModelSerializer):
+
+    class Meta:
+        model = Article
+        fields = ["license","published_article_file", "published_date", "doi"]
+
+
+# The `ArticlelistSerializer` class is a serializer that serializes the `Article` model and includes
+# additional fields such as rating, isFavourite, favourites, authors, and unregistered_authors.
+class ArticlelistSerializer(serializers.ModelSerializer):
+
+    rating = serializers.SerializerMethodField()
+    isFavourite = serializers.SerializerMethodField()
+    favourites = serializers.SerializerMethodField()
+    authors = serializers.SerializerMethodField()
+    unregistered_authors = serializers.SerializerMethodField()
+
+    class Meta:
+        model = Article
+        fields = ['id', 'article_name', 'Public_date','views', 'authors','rating', 'isFavourite', 'keywords', 'favourites', 'unregistered_authors']
+    
+    def get_rating(self, obj):
+        """
+        The function `get_rating` calculates the average rating of comments with the type 'review' for a
+        given article.
+        
+        :param obj: The "obj" parameter is an object that represents an article
+        :return: the average rating of comments that have a type of 'review' for a given article object.
+        """
+        rating = CommentBase.objects.filter(article_id=obj.id,Type='review').aggregate(Avg('rating'))['rating__avg']
+        return rating
+    
+    def get_favourites(self, obj):
+        """
+        The function `get_favourites` returns the count of favourites for a given article.
+        
+        :param obj: The `obj` parameter is an object that represents an article
+        :return: The number of favourites for the given article object.
+        """
+        favourites = Favourite.objects.filter(article_id=obj.id).count()
+        return favourites
+    
+    def get_isFavourite(self, obj):
+        """
+        The function `get_isFavourite` checks if a user is authenticated and if they have favorited a
+        specific article.
+        
+        :param obj: The "obj" parameter is an object that represents an article
+        :return: a boolean value. It returns True if the user is authenticated and the article is in the
+        user's favorites list, and False otherwise.
+        """
+        if self.context['request'].user.is_authenticated is False:
+            return False
+        elif (Favourite.objects.filter(article=obj.id,user=self.context['request'].user).count() > 0):
+            return True 
+        else:
+            return False
+    
+    def get_authors(self, obj):
+        """
+        The function "get_authors" returns a list of usernames for all the authors associated with a
+        given object.
+        
+        :param obj: The `obj` parameter is an object that has a many-to-many relationship with the
+        `authors` field
+        :return: a list of usernames of the authors associated with the given object.
+        """
+        authors = [user.username for user in obj.authors.all()]
+        return authors
+    
+    def get_unregistered_authors(self,obj):
+        """
+        The function "get_unregistered_authors" returns a list of dictionaries containing the full name
+        and email of unregistered users associated with a given article.
+        
+        :param obj: The "obj" parameter is an instance of an article object
+        :return: a list of dictionaries, where each dictionary represents an unregistered author
+        associated with the given article object. Each dictionary contains the full name and email of
+        the author.
+        """
+        unregistered = UnregisteredUser.objects.filter(article=obj.id)
+        authors = [{'fullName':user.fullName, 'email':user.email} for user in unregistered]
+        return authors
+
+        
+
+class ArticleGetSerializer(serializers.ModelSerializer):
+    versions = serializers.SerializerMethodField()
+    rating = serializers.SerializerMethodField()
+    isArticleReviewer = serializers.SerializerMethodField()           
+    isArticleModerator = serializers.SerializerMethodField()
+    isFavourite = serializers.SerializerMethodField()
+    isAuthor = serializers.SerializerMethodField()
+    userrating = serializers.SerializerMethodField()
+    commentcount = serializers.SerializerMethodField()
+    authors = serializers.SerializerMethodField()
+    unregistered_authors = serializers.SerializerMethodField()
+    article_file = serializers.SerializerMethodField()
+    favourites = serializers.SerializerMethodField()
+    published_article_file = serializers.SerializerMethodField()
+
+    class Meta:
+        model = Article
+        fields = ['id', 'article_name', 'article_file', 'Public_date', 'Code', 'Abstract','views','video','doi', 'published_article_file',
+                    'link', 'authors','rating','versions','isArticleReviewer','isArticleModerator','isAuthor','status',
+                    'isFavourite', 'userrating','commentcount', 'favourites','license','published_date', 'published','unregistered_authors' ]
+    
+    def get_versions(self, obj):
+        """
+        The function `get_versions` returns serialized data of child articles based on whether the given
+        object has a parent article or not.
+        
+        :param obj: The `obj` parameter is an instance of the `Article` model
+        :return: serialized child articles. If the given object does not have a parent article, it
+        returns the serialized versions of the object. If the object has a parent article, it returns
+        the serialized child articles that have the same parent article as the given object.
+        """
+        
+        if not obj.parent_article:
+            serialized_child_articles  = ArticleGetSerializer(obj.versions.all(), many=True)
+            return serialized_child_articles.data
+        
+        else:
+            child_articles = Article.objects.exclude(id=obj.id).filter(parent_article=obj.parent_article)
+            serialized_child_articles  = ArticleGetSerializer(child_articles, many=True)
+            return serialized_child_articles.data
+    
+    def get_article_file(self, obj):
+        if obj.article_file:
+            url = obj.article_file.url.split('?')[0]
+            return url
+        return 'https://scicommons.s3.amazonaws.com/None'
+    
+    def get_published_article_file(self,obj):
+        if obj.published_article_file:
+            url = obj.published_article_file.url.split('?')[0]
+            return url
+        return 'https://scicommons.s3.amazonaws.com/None'
+    
+    def get_commentcount(self, obj):
+        """
+        The function `get_commentcount` returns the count of top-level comments for a given article.
+        
+        :param obj: The `obj` parameter is an object that represents an article
+        :return: the count of comments that meet the specified criteria.
+        """
+        count = CommentBase.objects.filter(article_id=obj.id,parent_comment=None,version=None).count()
+        return count
+    
+    def get_favourites(self, obj):
+        """
+        The function `get_favourites` returns the count of favourites for a given article.
+        
+        :param obj: The `obj` parameter is an object that represents an article
+        :return: The number of favourites for the given article object.
+        """
+        favourites = Favourite.objects.filter(article_id=obj.id).count()
+        return favourites
+    
+    def get_rating(self, obj):
+        """
+        The function `get_rating` calculates the average rating of comments with the type 'review' for a
+        given article.
+        
+        :param obj: The `obj` parameter is an object that represents an article
+        :return: the average rating of all the review comments associated with the given object.
+        """
+        rating = CommentBase.objects.filter(article_id=obj.id,Type='review').aggregate(Avg('rating'))['rating__avg']
+        return rating
+
+    def get_isArticleReviewer(self, obj):
+        """
+        The function checks if a user is an article reviewer for a given article.
+        
+        :param obj: The "obj" parameter is an object that represents an article
+        :return: a boolean value. It returns True if the conditions specified in the function are met,
+        and False otherwise.
+        """
+        if self.context['request'].user.is_authenticated is False:
+            return False
+        if (ArticleReviewer.objects.filter(article=obj.id,officialreviewer__User_id=self.context['request'].user).count()>0):
+            return True
+        else:
+            return False
+    
+    def get_isArticleModerator(self, obj):
+        """
+        The function checks if the authenticated user is a moderator for a specific article.
+        
+        :param obj: The "obj" parameter is an object that represents an article
+        :return: a boolean value. It returns True if the user is authenticated and is a moderator for
+        the given article, and False otherwise.
+        """
+        if self.context['request'].user.is_authenticated is False:
+            return False
+        if(ArticleModerator.objects.filter(article=obj.id,moderator__user_id=self.context['request'].user).count()>0):
+            return True
+        else:
+            return False
+    
+    def get_isAuthor(self, obj):
+        """
+        The function checks if the authenticated user is the author of a given article.
+        
+        :param obj: The `obj` parameter is an object that represents an article
+        :return: a boolean value. It returns True if the user is authenticated and is the author of the
+        article, and False otherwise.
+        """
+        if self.context['request'].user.is_authenticated is False:
+            return False
+        if(Author.objects.filter(article=obj.id,User=self.context['request'].user).count()>0):
+            return True
+        else:
+            return False
+    
+    def get_isFavourite(self, obj):
+        """
+        The function `get_isFavourite` checks if a user has favorited an article.
+        
+        :param obj: The "obj" parameter is an object that represents an article
+        :return: a boolean value. It returns True if the user is authenticated and the given article is
+        in the user's favorites list. Otherwise, it returns False.
+        """
+        if self.context['request'].user.is_authenticated is False:
+            return False
+        if (Favourite.objects.filter(article=obj.id,user=self.context['request'].user).count() > 0):
+            return True 
+        else:
+            return False
+    
+    def get_userrating(self, obj):
+        """
+        The function "get_userrating" returns the rating given by the authenticated user for a specific
+        article, or 0 if the user is not authenticated or has not given a rating.
+        
+        :param obj: The `obj` parameter is an object that represents an article
+        :return: the rating value of a user's review for a specific article. If the user is not
+        authenticated, it returns 0. If the user is authenticated but has not provided a rating for the
+        article, it also returns 0. Otherwise, it returns the rating value as a string.
+        """
+        if self.context['request'].user.is_authenticated is False:
+            return 0
+        rating = CommentBase.objects.filter(article_id=obj.id,Type='review',User=self.context['request'].user).first()
+        if rating is None:
+            return 0
+        return f'{rating.rating}'
+    
+    def get_authors(self, obj):
+        """
+        The function "get_authors" returns a list of usernames for all the authors associated with a
+        given object.
+        
+        :param obj: The `obj` parameter is an object that has a many-to-many relationship with the
+        `authors` field
+        :return: a list of usernames of the authors associated with the given object.
+        """
+        authors = [user.username for user in obj.authors.all()]
+        return authors
+
+    def get_unregistered_authors(self,obj):
+        """
+        The function "get_unregistered_authors" returns a list of dictionaries containing the full name
+        and email of unregistered users associated with a given article.
+        
+        :param obj: The "obj" parameter is an object that represents an article. It is used to filter
+        the UnregisteredUser objects based on the article's ID
+        :return: a list of dictionaries, where each dictionary represents an unregistered author
+        associated with the given article object. Each dictionary contains the full name and email of
+        the author.
+        """
+        unregistered = UnregisteredUser.objects.filter(article=obj.id)
+        authors = [{'fullName':user.fullName} for user in unregistered]
+        return authors
+
+# The `ArticleBlockUserSerializer` class is a serializer that allows users to be added to the
+# `blocked_users` field of an `Article` instance.
+class ArticleBlockUserSerializer(serializers.ModelSerializer):
+    user_id = serializers.IntegerField(read_only=True)
+    class Meta:
+        model = Article
+        fields = ["id", "article_name", "blocked_users", 'user_id']
+        read_only_fields = ["id", "article_name", "blocked_users"]
+
+    def update(self, instance, validated_data):
+        """
+        The function updates an instance by adding a user to the blocked_users field and saving the
+        instance.
+        
+        :param instance: The instance parameter refers to the object that you want to update. In this
+        case, it seems like it is an instance of a model
+        :param validated_data: The `validated_data` parameter is a dictionary that contains the
+        validated data for the serializer fields. It is typically used in the `update` method of a
+        serializer to update the instance with the new data. In this case, it is expected to contain a
+        key "user" which represents the user to
+        :return: The updated instance is being returned.
+        """
+        instance.blocked_users.add(validated_data["user"])
+        instance.save()
+
+        return instance
+        
+
+# The `ArticleViewsSerializer` class is a serializer for the `Article` model that includes the `views`
+# field.
+class ArticleViewsSerializer(serializers.ModelSerializer):
+    class Meta:
+        model = Article
+        fields = ['views']
+
+# The `StatusSerializer` class is a serializer for the `Article` model that includes the `id` and
+# `status` fields.
+class StatusSerializer(serializers.ModelSerializer):
+    class Meta:
+        model = Article
+        fields = ['id','status']
+
+# The class `ArticleUpdateSerializer` is a serializer for updating an `Article` model and includes
+# fields for `article_file`, `Code`, `Abstract`, `video`, `link`, and `status`.
+class ArticleUpdateSerializer(serializers.ModelSerializer):
+    class Meta:
+        model = Article
+        fields = ['article_file','Code','Abstract','video', 'link','status']
+        
+       
+
+class ArticleCreateSerializer(serializers.ModelSerializer):
+    authors = serializers.ListField(child=serializers.IntegerField(), write_only=True)
+    communities = serializers.ListField(child=serializers.IntegerField(), write_only=True)
+    unregistered_authors = serializers.ListField(child=serializers.CharField(), write_only=True)
+
+    class Meta:
+        model = Article
+        fields = ['id', 'article_name','keywords', 'article_file', 'Code', 'Abstract', 'authors','video','link', 'parent_article', 'communities','unregistered_authors']
+        read_only_fields = ['id']
+
+    def create(self, validated_data):
+        """
+        The above function creates a new article instance with various attributes and relationships,
+        including authors, communities, and parent articles.
+        
+        :param validated_data: The `validated_data` parameter is a dictionary that contains the
+        validated data for creating a new instance of the model. It includes the data that was passed to
+        the serializer's `create` method after going through the serializer's validation process
+        :return: an instance of the model `self.Meta.model`.
+        """
+        parent_article = validated_data.pop('parent_article', None)
+        if parent_article is None:
+            authors = validated_data.pop("authors", [])
+            communities = validated_data.pop("communities", [])
+            unregistered_authors = validated_data.pop("unregistered_authors", [])
+            communities.pop(0)
+            authors.pop(0)
+            unregistered_authors.pop(0);
+            name = validated_data.pop('article_name')
+            keywords = validated_data.pop('keywords')
+            keywords.replace(' ','_')
+            validated_data['article_name'] = name.replace(' ','_')
+            validated_data['keywords'] = keywords
+            instance = self.Meta.model.objects.create(**validated_data,id=uuid.uuid4().hex)
+            Author.objects.create(User=self.context['request'].user, article=instance)
+            authorstr = ""
+            authorstr+= self.context['request'].user.first_name + '_' + self.context['request'].user.last_name + "_"+ self.context['request'].user.username + "||"
+            if len(unregistered_authors)!=0:
+                with transaction.atomic():
+                    for author in unregistered_authors:
+                        data = json.loads(author)
+                        user = User.objects.filter(email=data["email"]).first()
+                        if user is not None:
+                            Author.objects.create(User=user, article=instance)
+                            authorstr += author.User.first_name + '_' + author.User.last_name + "_"+ author.username + "||"
+                        else:
+                            UnregisteredUser.objects.create(email=data["email"],article = instance, fullName=data["fullName"])
+                            authorstr += data["fullName"] + "||"
+                        send_mail("Article added",f"You have added an article {instance.article_name} to SciCommons", settings.EMAIL_HOST_USER, [data["email"]], fail_silently=False)
+        
+            if len(authors)!=0:
+                with transaction.atomic():
+                    for author in authors:
+                        author = Author.objects.create(User_id=author, article=instance)
+                        authorstr += author.User.first_name + '_' + author.User.last_name + "_"+ author.username + "||"
+                        send_mail("Article added",f"You have added an article {instance.article_name} to SciCommons", settings.EMAIL_HOST_USER, [author.User.email], fail_silently=False)
+                        UserActivity.objects.create(user=self.context['request'].user, action=f'you added article {instance.article_name}')
+            instance.authorstring = authorstr
+            if len(communities) > 0 and instance.link is not None:
+                raise serializers.ValidationError(detail={"error": "you can not submit external article"})
+
+            if len(communities) > 0:
+                with transaction.atomic():
+                    for community in communities:
+                        community_meta = CommunityMeta.objects.create(community_id=community, article=instance, status='submitted')
+                        community_meta.save()
+                        
+                        community = Community.objects.filter(id=community).first()
+
+                        emails = [member.user.email for member in CommunityMember.objects.filter(community_id=community)]
+                        send_mail("New Article Alerts", f'New Article {instance.article_name} added on {community}', settings.EMAIL_HOST_USER, emails, fail_silently=False) 
+            instance.save()
+            return instance
+        else:
+            parentinstance = Article.objects.get(id=parent_article)
+            authors = validated_data.pop("authors", [])
+            unregistered_authors = validated_data.pop("unregistered_authors", [])
+            authors.pop(0)
+            unregistered_authors.pop(0)
+            name = validated_data.pop('article_name')
+            keywords = validated_data.pop('keywords')
+            keywords.replace(' ','_')
+            validated_data['article_name'] = name.replace(' ','_')
+            validated_data['keywords'] = keywords
+            instance = self.Meta.model.objects.create(**validated_data,id=uuid.uuid4().hex)
+            Author.objects.create(User=self.context['request'].user, article=instance)
+            authorstr = ""
+            authorstr+= self.context['request'].user.first_name + '_' + self.context['request'].user.last_name + "_"+ self.context['request'].user.username + "||"
+            if len(unregistered_authors)!=0:
+                with transaction.atomic():
+                    for author in unregistered_authors:
+                        data = json.loads(author)
+                        user = User.objects.filter(email=data["email"]).first()
+                        if user is not None:
+                            Author.objects.create(User=user, article=instance)
+                            authorstr += author.User.first_name + '_' + author.User.last_name + "_"+ author.username + "||"
+                        else:
+                            UnregisteredUser.objects.create(email=data["email"],article = instance, fullName=data["fullName"])
+                            authorstr += data["fullName"] + "||"
+                        send_mail("Article added",f"You have added an article {instance.article_name} to SciCommons", settings.EMAIL_HOST_USER, [data["email"]], fail_silently=False)
+        
+            if len(authors)!=0:
+                with transaction.atomic():
+                    for author in authors:
+                        author = Author.objects.create(User_id=author, article=instance)
+                        authorstr += author.User.first_name + '_' + author.User.last_name + "_"+ author.username + "||"
+                        send_mail("Article added",f"You have added an article {instance.article_name} to SciCommons", settings.EMAIL_HOST_USER, [author.User.email], fail_silently=False)
+                        UserActivity.objects.create(user=self.context['request'].user, action=f'you added article {instance.article_name}')
+            instance.authorstring = authorstr
+            communities = [community for community in parentinstance.communities]
+            instance.communities.set(communities)
+            instance.parent_article = parent_article
+            
+            with transaction.atomic():
+                for community in communities:
+                    community_meta = CommunityMeta.objects.create(community_id=community, article=instance, status='submitted')
+                    community_meta.save()
+                    
+                    community = Community.objects.get(id=community)
+
+                    emails = [member.user.email for member in CommunityMember.objects.filter(community=community)]
+                    send_mail("New Article Alerts", f'New Article {instance.article_name} added on {community}', settings.EMAIL_HOST_USER, emails, fail_silently=False) 
+            instance.save()
+            return instance
+            
+    
+class SubmitArticleSerializer(serializers.Serializer):
+    communities = serializers.ListField(child=serializers.CharField(), write_only=True)
+    meta_id = serializers.ListField(child=serializers.CharField(), read_only=True)
+    article_id = serializers.CharField()
+    class Meta:
+        fields = ['article_id','communities', 'meta_id']
+        
+    def create(self, validated_data):
+        """
+        The `create` function creates a CommunityMeta object for an Article, checks for various
+        conditions, and sends email notifications to community members.
+        
+        :param validated_data: The `validated_data` parameter is a dictionary that contains the
+        validated data for the serializer fields. In this case, it is expected to contain the following
+        keys:
+        :return: a dictionary with the key "meta_id" and the value being a list of community meta IDs.
+        """
+
+        communities = validated_data.get('communities', [])
+        instance = Article.objects.filter(id=validated_data['article_id']).first()
+        
+        if CommunityMeta.objects.filter(article=instance).first():
+            raise serializers.ValidationError(detail={"error": "article already submitted"})
+
+        authors = Author.objects.filter(article=instance)
+        
+        meta_id = []
+        if len(communities)==0:
+            raise serializers.ValidationError(detail={"error": "communities can't be empty or None"})
+        
+        if len(instance.link):
+            raise serializers.ValidationError(detail={"error": "you can not submit external article"})
+        
+        with transaction.atomic():
+            for community in communities:
+                admin_users = CommunityMember.objects.filter(community_id=community, is_admin=True).values_list('user_id', flat=True)
+                author_users = authors.values_list('User_id', flat=True)
+                intersection_users = set(admin_users) & set(author_users)
+                if len(intersection_users) > 0:
+                    raise serializers.ValidationError(detail={"error": "you can not submit article to community where you are admin!!!"})
+                
+                community_meta = CommunityMeta.objects.create(community_id=community, article=instance, status='submitted')
+                community_meta.save()
+                
+                community = Community.objects.get(id=community)
+
+                emails = [member.user.email for member in CommunityMember.objects.filter(community=community)]
+                send_mail("New Article Alerts", f'New Article {instance.article_name} added on {community}', settings.EMAIL_HOST_USER, emails, fail_silently=False) 
+                meta_id.append(community_meta.id)
+        
+        return {"meta_id":meta_id}
+
+class InReviewSerializer(serializers.Serializer):
+    reviewers = serializers.ListField(
+        child=serializers.IntegerField(),
+        read_only=True
+    )
+    moderator = serializers.ListField(
+        child=serializers.IntegerField(),
+        read_only=True
+    )
+    
+    class Meta:
+        fields = ['status', 'community', 'reviewers', 'moderator']
+
+        
+    def update(self, instance ,validated_data):
+        """
+        The `update` function updates the status of an article, assigns reviewers and moderators to the
+        article, and sends email notifications to the assigned reviewers and moderators.
+        
+        :param instance: The `instance` parameter refers to the instance of the model that is being
+        updated. In this case, it seems to be an instance of an article
+        :param validated_data: The `validated_data` parameter is a dictionary that contains the
+        validated data for the serializer fields. It is passed to the `update` method when updating an
+        instance of the serializer
+        :return: a dictionary with the following keys and values:
+        - "status": the status of the community_meta object after updating
+        - "reviewers": the reviewers that have been added to the instance object
+        - "moderator": the moderator that has been added to the instance object
+        """
+        request = self.context.get('request')
+        community_data = request.data.get('community')
+        community_meta = CommunityMeta.objects.filter(community_id=community_data, article=instance).first()
+        if community_meta is None:
+            raise serializers.ValidationError(detail={"error":f'article is not submitted for review {community_meta.community.Community_name}'})
+        elif community_meta.status== "in review":
+            raise serializers.ValidationError(detail={"error":f'article is already submitted for review'})
+        elif community_meta.status == "accepted" or community_meta.status=="rejected":
+            raise serializers.ValidationError(detail={"error": "article is already processed in this community"})
+        
+        authors = [User.id for User in Author.objects.filter(article=instance)]
+        reviewers_arr = [reviewer for reviewer in OfficialReviewer.objects.filter(community_id = community_data).exclude(User__in=authors)]
+        moderators_arr = [moderator for moderator in Moderator.objects.filter(community_id = community_data).exclude(user__in=authors)]
+
+        if len(reviewers_arr)<3:
+            raise serializers.ValidationError(detail={"error":"Insufficient reviewers on Community"})
+
+        if len(moderators_arr)==0:
+            raise serializers.ValidationError(detail={"error":"No Moderators on Community"})
+
+        if len(reviewers_arr)>=3:
+            reviewers_arr = random.sample(reviewers_arr, 3)
+
+        if len(moderators_arr)>=1:
+            moderators_arr = random.sample(moderators_arr, 1)
+        
+        community_meta.status = 'in review'
+        community_meta.save()
+
+        instance.reviewer.add(*[reviewer.id for reviewer in reviewers_arr])
+        instance.moderator.add(*[moderator.id for moderator in moderators_arr])
+
+        emails = [member.User.email for member in reviewers_arr]
+        send_mail("New Article Alerts",f'You have been added as an Official Reviewer to {instance.article_name} on {community_meta.community.Community_name}', settings.EMAIL_HOST_USER, emails, fail_silently=False)
+
+        emails = [member.user.email for member in moderators_arr]
+        send_mail("New Article Alerts", f'You have been added as a Moderator to {instance.article_name} on {community_meta.community.Community_name}', settings.EMAIL_HOST_USER, emails, fail_silently=False)
+
+        return {"status":community_meta.status, 'reviewers':instance.reviewer, 'moderator':instance.moderator}
+
+
+class ApproveSerializer(serializers.Serializer):
+    status = serializers.SerializerMethodField()
+    community = serializers.SerializerMethodField()
+    article = serializers.SerializerMethodField(read_only=True)    
+    class Meta:
+        fields = ['status', 'community', 'article']
+
+    def update(self, instance, validated_data):
+        """
+        The function updates the status of a community meta object, sends an email notification to the
+        authors, and creates a user activity record.
+        
+        :param instance: The `instance` parameter refers to the instance of the model that is being
+        updated. In this case, it seems to be an instance of an article model
+        :param validated_data: The `validated_data` parameter is a dictionary containing the validated
+        data for the serializer. It includes the data that has been validated and cleaned by the
+        serializer's fields
+        :return: The method is returning the updated `communitymeta` object.
+        """
+        request = self.context.get('request')
+        community_data = request.data.get('community')
+        communitymeta = CommunityMeta.objects.filter(article_id=instance.id,
+                                                community_id=community_data,
+                                                article=instance).first()
+        communitymeta.status = 'accepted'
+        communitymeta.save()
+        emails = [member.email for member in instance.authors.all()]
+        send_mail(f"Article is approved", f"Your article: {instance.article_name} is approved by {communitymeta.community.Community_name}", settings.EMAIL_HOST_USER , emails, fail_silently=False)
+        UserActivity.objects.create(user=self.context['request'].user, action=f'you have approved the {instance.article_name} to {communitymeta.community.Community_name}')
+
+        return communitymeta
+
+class RejectSerializer(serializers.Serializer):
+    status = serializers.SerializerMethodField()
+    community = serializers.SerializerMethodField()
+    article = serializers.SerializerMethodField(read_only=True)    
+    class Meta:
+        fields = ['status', 'community', 'article']
+
+    def update(self, instance, validated_data):
+        """
+        The function updates the status of a community meta object to 'rejected', sends an email
+        notification to the authors of the article, and creates a user activity record.
+        
+        :param instance: The "instance" parameter refers to the instance of the model that is being
+        updated. In this case, it seems to be an instance of an article model
+        :param validated_data: The `validated_data` parameter is a dictionary containing the validated
+        data for the serializer. It is typically used to update the instance with the new data
+        :return: The method is returning the updated `communitymeta` object.
+        """
+        request = self.context.get('request')
+        community_data = request.data.get('community')
+        communitymeta = CommunityMeta.objects.filter(article_id=instance.id,
+                                                community_id=community_data,
+                                                article=instance).first()
+        communitymeta.status = 'rejected'
+        communitymeta.save()
+        emails = [member.email for member in instance.authors.all()]
+        send_mail(f"Article is rejected", f"Your article: {instance.article_name} is rejected by {communitymeta.community.Community_name}", settings.EMAIL_HOST_USER , emails, fail_silently=False)
+        UserActivity.objects.create(user=self.context['request'].user, action=f'you have rejected the {instance.article_name} to {communitymeta.community.Community_name}')
+
+        return communitymeta
+
+'''
+comments serializers
+'''
+class CommentlistSerializer(serializers.ModelSerializer):
+    user = serializers.SerializerMethodField(read_only=True)
+    rank = serializers.SerializerMethodField(read_only=True)
+    personal = serializers.SerializerMethodField(read_only=True)
+    userrating = serializers.SerializerMethodField(read_only=True)
+    commentrating = serializers.SerializerMethodField(read_only=True)
+    replies = serializers.SerializerMethodField(read_only=True)
+    versions = serializers.SerializerMethodField(read_only=True)
+    role = serializers.SerializerMethodField(read_only=True)
+    blocked = serializers.SerializerMethodField(read_only=True)
+
+    class Meta:
+        model = CommentBase
+        fields = ['id', 'article', 'Comment', 'Title','Type','rating','confidence', 'replies','role','blocked',
+                        'tag','comment_type', 'user','Comment_date', 'commentrating', 'versions',
+                    'parent_comment','rank','personal','userrating']
+        
+    def get_user(self, obj):
+        """
+        The function `get_user` returns the handle name of a user based on the given object.
+        
+        :param obj: The `obj` parameter is an object that contains the following attributes:
+        :return: The handle_name of the first HandlersBase object that matches the User and article of
+        the given obj.
+        """
+        handle = HandlersBase.objects.filter(User=obj.User,article=obj.article).first()
+        return handle.handle_name
+
+    def get_rank(self, obj):
+        """
+        The function retrieves the rank of a user and returns it as a string.
+        
+        :param obj: The `obj` parameter is an object that represents a user
+        :return: The code is returning the rank of the user as a string.
+        """
+        rank = Rank.objects.filter(user=obj.User).first()
+        return f'{int(rank.rank)}'
+    
+    def get_personal(self, obj): 
+        """
+        The function checks if the authenticated user is the same as the user associated with the
+        object.
+        
+        :param obj: The `obj` parameter is an object that represents a user
+        :return: a boolean value. If the user is not authenticated, it returns False. If the user is
+        authenticated and the object's user is the same as the request user, it returns True. Otherwise,
+        it returns False.
+        """
+        if self.context['request'].user.is_authenticated is False:
+            return False
+        if obj.User == self.context['request'].user:
+            return True
+        else:
+            return False
+    
+    def get_role(self,obj):
+        """
+        The function `get_role` determines the role of a user based on their ID and the objects
+        associated with them.
+        
+        :param obj: The `obj` parameter is an object that represents a user. It is used to determine the
+        role of the user in relation to an article
+        :return: a string indicating the role of the user. The possible return values are "author",
+        "reviewer", "moderator", or "none".
+        """
+        if obj.User_id in [author.User_id for author in Author.objects.filter(article=obj.article)]:
+            return "author"
+        elif (OfficialReviewer.objects.filter(User_id=obj.User_id).first() is not None) and (OfficialReviewer.objects.filter(User_id=obj.User_id).first().id in [reviewer.officialreviewer_id for reviewer in ArticleReviewer.objects.filter(article=obj.article)]):
+            return "reviewer"
+        elif (Moderator.objects.filter(user_id=obj.User_id).first() is not None) and (Moderator.objects.filter(user_id=obj.User_id).first().id in [member.moderator_id for member in ArticleModerator.objects.filter(article=obj.article)]):
+            return "moderator"
+        else:
+            return "none"
+    
+    def get_blocked(self,obj):
+        """
+        The function checks if a user is blocked from accessing an article.
+        
+        :param obj: The `obj` parameter is an object that represents an article
+        :return: a boolean value. If the user ID of the given object is found in the list of user IDs of
+        blocked users for the corresponding article, then it returns True. Otherwise, it returns False.
+        """
+        if obj.User_id in [user.user_id for user in ArticleBlockedUser.objects.filter(article=obj.article)]:
+            return True
+        else:
+            return False
+    
+    def get_replies(self,obj):
+        """
+        The function `get_replies` returns the number of replies to a given comment object.
+        
+        :param obj: The `obj` parameter is an object of the `CommentBase` model
+        :return: The number of CommentBase objects that have a parent_comment equal to the given obj.
+        """
+        member = CommentBase.objects.filter(parent_comment=obj).count()
+        return member
+    
+    def get_commentrating(self,obj):
+        """
+        The function `get_commentrating` calculates the total rating of a post based on the sum of the
+        values of all the likes associated with that post.
+        
+        :param obj: The "obj" parameter in the "get_commentrating" function is referring to the object
+        for which you want to calculate the rating. It could be a post, comment, or any other object for
+        which you have defined a rating system
+        :return: the sum of the values of all the likes associated with the given post object.
+        """
+        rating = LikeBase.objects.filter(post=obj).aggregate(Sum('value'))['value__sum']
+        return rating
+
+    def get_userrating(self,obj):
+        """
+        The function `get_userrating` returns the rating value of a user for a given object, or 0 if the
+        user is not authenticated or has not rated the object.
+        
+        :param obj: The `obj` parameter is referring to a post object
+        :return: the user's rating for a given object. If the user is not authenticated, it returns 0.
+        If the user is authenticated, it checks if the user has a rating for the object. If the user has
+        a rating, it returns the rating value. If the user does not have a rating, it returns 0.
+        """
+        if self.context['request'].user.is_authenticated is False:
+            return 0
+        member = LikeBase.objects.filter(user=self.context['request'].user, post=obj).first()
+        if member is not None:
+            return member.value
+        else:
+            return 0
+    
+    def get_versions(self, obj):
+        """
+        The function "get_versions" retrieves the versions of a given object and returns the serialized
+        data of the associated comments.
+        
+        :param obj: The `obj` parameter is an object that represents a version. It is used to filter the
+        `CommentBase` objects based on the version
+        :return: the serialized data of the comments that match the given version.
+        """
+        comment = CommentBase.objects.filter(version=obj)
+        serializer = CommentSerializer(comment,many=True, context={'request': self.context['request']})
+        return serializer.data
+
+class CommentSerializer(serializers.ModelSerializer):
+    user = serializers.SerializerMethodField(read_only=True)
+    rank = serializers.SerializerMethodField(read_only=True)
+    personal = serializers.SerializerMethodField(read_only=True)
+    userrating = serializers.SerializerMethodField(read_only=True)
+    commentrating = serializers.SerializerMethodField(read_only=True)
+    replies = serializers.SerializerMethodField(read_only=True)
+    versions = serializers.SerializerMethodField(read_only=True)
+    role = serializers.SerializerMethodField(read_only=True)
+    blocked = serializers.SerializerMethodField(read_only=True)
+
+    class Meta:
+        model = CommentBase
+        fields = ['id', 'article', 'Comment', 'Title', 'Type', 'tag','comment_type', 'user','Comment_date', 'versions', 'role', 'blocked',
+                    'parent_comment','rank','personal', 'replies', 'rating','confidence','version','commentrating','userrating']
+
+    def get_user(self, obj):
+        """
+        The function `get_user` returns the handle name of a user based on the given object.
+        
+        :param obj: The `obj` parameter is an object that contains the following attributes:
+        :return: The handle_name of the first HandlersBase object that matches the User and article of
+        the given obj.
+        """
+        handle = HandlersBase.objects.filter(User=obj.User,article=obj.article).first()
+        return handle.handle_name
+
+    def get_rank(self, obj):
+        """
+        The function retrieves the rank of a user and returns it as a string.
+        
+        :param obj: The `obj` parameter is an object that represents a user
+        :return: The code is returning the rank of the user as a string.
+        """
+        rank = Rank.objects.filter(user=obj.User).first()
+        return f'{int(rank.rank)}'
+    
+    def get_personal(self, obj):
+        """
+        The function checks if the authenticated user is the same as the user associated with the
+        object.
+        
+        :param obj: The `obj` parameter is an object that represents a user
+        :return: a boolean value. If the user is not authenticated, it returns False. If the user is
+        authenticated and the object's user is the same as the request user, it returns True. Otherwise,
+        it returns False.
+        """
+        if self.context['request'].user.is_authenticated is False:
+            return False
+        if obj.User == self.context['request'].user:
+            return True
+        else:
+            return False
+        
+    def get_blocked(self,obj):
+        """
+        The function checks if a user is blocked from accessing an article.
+        
+        :param obj: The `obj` parameter is an object that represents an article
+        :return: a boolean value. If the user ID of the given object is found in the list of user IDs of
+        blocked users for the corresponding article, then it returns True. Otherwise, it returns False.
+        """
+        if obj.User_id in [user.user_id for user in ArticleBlockedUser.objects.filter(article=obj.article)]:
+            return True
+        else:
+            return False
+    
+    def get_role(self,obj):
+        """
+        The function `get_role` determines the role of a user based on their ID and the objects
+        associated with them.
+        
+        :param obj: The `obj` parameter is an object that represents a user. It is used to determine the
+        role of the user in relation to an article
+        :return: a string indicating the role of the user. The possible return values are "author",
+        "reviewer", "moderator", or "none".
+        """
+        if obj.User_id in [author.User_id for author in Author.objects.filter(article=obj.article)]:
+            return "author"
+        elif (OfficialReviewer.objects.filter(User_id=obj.User_id).first() is not None) and (OfficialReviewer.objects.filter(User_id=obj.User_id).first().id in [reviewer.officialreviewer_id for reviewer in ArticleReviewer.objects.filter(article=obj.article)]):
+            return "reviewer"
+        elif (Moderator.objects.filter(user_id=obj.User_id).first() is not None) and (Moderator.objects.filter(user_id=obj.User_id).first().id in [member.moderator_id for member in ArticleModerator.objects.filter(article=obj.article)]):
+            return "moderator"
+        else:
+            return "none"
+        
+    def get_replies(self,obj):
+        """
+        The function `get_replies` returns the number of replies to a given comment object.
+        
+        :param obj: The `obj` parameter is an object of the `CommentBase` model
+        :return: The number of CommentBase objects that have a parent_comment equal to the given obj.
+        """
+        member = CommentBase.objects.filter(parent_comment=obj).count()
+        return member
+    
+    def get_commentrating(self,obj):
+        """
+        The function `get_commentrating` calculates the total rating of a post based on the sum of the
+        values of all the likes associated with that post.
+        
+        :param obj: The "obj" parameter in the "get_commentrating" function is referring to the post
+        object for which you want to calculate the rating
+        :return: the sum of the values of all the likes associated with the given post object.
+        """
+        rating = LikeBase.objects.filter(post=obj).aggregate(Sum('value'))['value__sum']
+        return rating
+
+    def get_userrating(self,obj):
+        """
+        The function `get_userrating` returns the rating value of a user for a given object, or 0 if the
+        user is not authenticated or has not rated the object.
+        
+        :param obj: The `obj` parameter is referring to a post object
+        :return: the user's rating for a given object. If the user is not authenticated, it returns 0.
+        If the user is authenticated, it checks if the user has a rating for the object. If the user has
+        a rating, it returns the rating value. If the user does not have a rating, it returns 0.
+        """
+        if self.context['request'].user.is_authenticated is False:
+            return 0
+        member = LikeBase.objects.filter(user=self.context['request'].user, post=obj).first()
+        if member is not None:
+            return member.value
+        else:
+            return 0
+    
+    def get_versions(self, obj):
+        """
+        The function `get_versions` retrieves the versions of a given object and returns the serialized
+        data of the associated comments.
+        
+        :param obj: The `obj` parameter is an object that represents a version. It is used to filter the
+        `CommentBase` objects based on their version
+        :return: the serialized data of the comments that match the given version.
+        """
+        comment = CommentBase.objects.filter(version=obj)
+        serializer = CommentSerializer(comment,many=True, context={"request": self.context['request']})
+        return serializer.data
+
+class CommentNestedSerializer(serializers.ModelSerializer):
+    user = serializers.SerializerMethodField(read_only=True)
+    rank = serializers.SerializerMethodField(read_only=True)
+    personal = serializers.SerializerMethodField(read_only=True)
+    userrating = serializers.SerializerMethodField(read_only=True)
+    commentrating = serializers.SerializerMethodField(read_only=True)
+    replies = serializers.SerializerMethodField(read_only=True)
+    versions = serializers.SerializerMethodField(read_only=True)
+    role = serializers.SerializerMethodField(read_only=True)
+    blocked = serializers.SerializerMethodField(read_only=True)
+
+    class Meta:
+        model = CommentBase
+        fields = ['id', 'article', 'Comment', 'Title', 'Type', 'tag','comment_type', 'user','Comment_date', 'versions', 'role', 'blocked',
+                    'parent_comment','rank','personal', 'replies', 'rating','confidence','version','commentrating','userrating']
+
+    def get_user(self, obj):
+        """
+        The function `get_user` returns the handle name of a user based on the given object.
+        
+        :param obj: The `obj` parameter is an object that contains the following attributes:
+        :return: The handle_name of the first HandlersBase object that matches the User and article of
+        the given obj.
+        """
+        handle = HandlersBase.objects.filter(User=obj.User,article=obj.article).first()
+        return handle.handle_name
+
+    def get_rank(self, obj):
+        """
+        The function retrieves the rank of a user and returns it as a string.
+        
+        :param obj: The `obj` parameter is an object that represents a user
+        :return: The code is returning the rank of the user as a string.
+        """
+        rank = Rank.objects.filter(user=obj.User).first()
+        return f'{int(rank.rank)}'
+    
+    def get_personal(self, obj):
+        """
+        The function checks if the authenticated user is the same as the user associated with the
+        object.
+        
+        :param obj: The `obj` parameter is an object that represents a user
+        :return: a boolean value. If the user is not authenticated, it returns False. If the user is
+        authenticated and the object's user is the same as the request user, it returns True. Otherwise,
+        it returns False.
+        """
+        if self.context['request'].user.is_authenticated is False:
+            return False
+        if obj.User == self.context['request'].user:
+            return True
+        else:
+            return False
+        
+    def get_blocked(self,obj):
+        """
+        The function checks if a user is blocked from accessing an article.
+        
+        :param obj: The `obj` parameter is an object that represents an article
+        :return: a boolean value. If the user ID of the given object is found in the list of user IDs of
+        blocked users for the corresponding article, then it returns True. Otherwise, it returns False.
+        """
+        if obj.User_id in [user.user_id for user in ArticleBlockedUser.objects.filter(article=obj.article)]:
+            return True
+        else:
+            return False
+    
+    def get_role(self,obj):
+        """
+        The function `get_role` determines the role of a user based on their ID and the objects
+        associated with them.
+        
+        :param obj: The `obj` parameter is an object that represents a user. It is used to determine the
+        role of the user in relation to an article
+        :return: a string indicating the role of the user. The possible return values are "author",
+        "reviewer", "moderator", or "none".
+        """
+        if obj.User_id in [author.User_id for author in Author.objects.filter(article=obj.article)]:
+            return "author"
+        elif (OfficialReviewer.objects.filter(User_id=obj.User_id).first() is not None) and (OfficialReviewer.objects.filter(User_id=obj.User_id).first().id in [reviewer.officialreviewer_id for reviewer in ArticleReviewer.objects.filter(article=obj.article)]):
+            return "reviewer"
+        elif (Moderator.objects.filter(user_id=obj.User_id).first() is not None) and (Moderator.objects.filter(user_id=obj.User_id).first().id in [member.moderator_id for member in ArticleModerator.objects.filter(article=obj.article)]):
+            return "moderator"
+        else:
+            return "none"
+        
+    def get_replies(self,obj):
+        """
+        The function `get_replies` returns the number of replies to a given comment object.
+        
+        :param obj: The `obj` parameter is an object of the `CommentBase` model
+        :return: The number of CommentBase objects that have a parent_comment equal to the given obj.
+        """
+        member = CommentBase.objects.filter(parent_comment=obj)
+        member = CommentNestedSerializer(member, many=True, context={"request": self.context['request']})
+        return member.data
+    
+    def get_commentrating(self,obj):
+        """
+        The function `get_commentrating` calculates the total rating of a post based on the sum of the
+        values of all the likes associated with that post.
+        
+        :param obj: The "obj" parameter in the "get_commentrating" function is referring to the post
+        object for which you want to calculate the rating
+        :return: the sum of the values of all the likes associated with the given post object.
+        """
+        rating = LikeBase.objects.filter(post=obj).aggregate(Sum('value'))['value__sum']
+        return rating
+
+    def get_userrating(self,obj):
+        """
+        The function `get_userrating` returns the rating value of a user for a given object, or 0 if the
+        user is not authenticated or has not rated the object.
+        
+        :param obj: The `obj` parameter is referring to a post object
+        :return: the user's rating for a given object. If the user is not authenticated, it returns 0.
+        If the user is authenticated, it checks if the user has a rating for the object. If the user has
+        a rating, it returns the rating value. If the user does not have a rating, it returns 0.
+        """
+        if self.context['request'].user.is_authenticated is False:
+            return 0
+        member = LikeBase.objects.filter(user=self.context['request'].user, post=obj).first()
+        if member is not None:
+            return member.value
+        else:
+            return 0
+    
+    def get_versions(self, obj):
+        """
+        The function `get_versions` retrieves the versions of a given object and returns the serialized
+        data of the associated comments.
+        
+        :param obj: The `obj` parameter is an object that represents a version. It is used to filter the
+        `CommentBase` objects based on their version
+        :return: the serialized data of the comments that match the given version.
+        """
+        comment = CommentBase.objects.filter(version=obj)
+        serializer = CommentSerializer(comment,many=True, context={"request": self.context['request']})
+        return serializer.data
+
+class CommentParentSerializer(serializers.ModelSerializer):
+
+    class Meta:
+        model = CommentBase
+        fields = ['id']
+        read_only_fields = ['id']
+
+
+class CommentCreateSerializer(serializers.ModelSerializer):
+    
+    class Meta:
+        model = CommentBase
+        fields = ['id', 'article', 'Comment', 'Title', 'Type', 'tag','comment_type','parent_comment','rating','confidence','version']
+        read_only_fields = ['id']
+
+    def create(self, validated_data):
+        """
+        The `create` function creates a comment instance based on the validated data and saves it to the
+        database, while also handling notifications and sending emails to relevant users.
+        
+        :param validated_data: The `validated_data` parameter is a dictionary that contains the
+        validated data for creating a new instance of the model. It typically includes the data that was
+        submitted in the request and has been validated by the serializer
+        :return: The `instance` object is being returned.
+        """
+        authors = [author for author in Author.objects.filter(article=validated_data["article"],User=self.context["request"].user)]
+        reviewers_arr = [reviewer for reviewer in ArticleReviewer.objects.filter(article=validated_data["article"],officialreviewer__User = self.context["request"].user)]
+        moderators_arr = [moderator for moderator in ArticleModerator.objects.filter(article=validated_data["article"],moderator__user = self.context["request"].user)]
+
+        if len(authors)> 0 or len(reviewers_arr)>0 or len(moderators_arr)>0:
+            validated_data["comment_type"] = "OfficialComment"
+        else:
+            validated_data["comment_type"] = "PublicComment"
+        instance = self.Meta.model.objects.create(**validated_data,User=self.context["request"].user)
+        instance.save()
+        
+        handler = HandlersBase.objects.filter(User=instance.User, article=instance.article).first()
+        
+        if not handler: 
+            handler = HandlersBase.objects.create(User=instance.User, article=instance.article, handle_name=fake.name())
+            handler.save()
+        
+        handler = HandlersBase.objects.filter(User=instance.User, article=instance.article).first()
+
+        if validated_data["parent_comment"]:
+            member = CommentBase.objects.filter(id=validated_data['parent_comment'].id).first()
+            # notification = Notification.objects.create(user=member.User, message=f'{handler.handle_name} replied to your comment on an article', link=f'/article/{member.article.id}/{instance.id}')
+            # notification.save()
+            send_mail(f"somebody replied to your comment",f"{handler.handle_name} have made a replied to your comment.\n {settings.BASE_URL}/article/{member.article.id}/{instance.id}", settings.EMAIL_HOST_USER,[member.User.email], fail_silently=False)
+
+        if validated_data["Type"] == "review" or validated_data["Type"] == "decision":
+            emails = [author.User.email for author in authors ]
+            for author in authors:
+                # notification = Notification.objects.create(user=author.User, message=f'{handler.handle_name} has added a {validated_data["Type"]} to your article', link=f'/article/{instance.article.id}/{instance.id}')
+                # notification.save()
+                send_mail(f"A new {validated_data['Type']} is added ",f"{handler.handle_name} has added a {validated_data['Type']} to your article: {instance.article.article_name}. checkout this {settings.BASE_URL}/article/{instance.article.id}/{instance.id}", settings.EMAIL_HOST_USER,emails, fail_silently=False)
+
+            
+        send_mail(f"you have made {instance.Type}",f"You have made a {instance.Type} on {instance.article.article_name}. checkout this {settings.BASE_URL}/article/{instance.article.id}/{instance.id}", settings.EMAIL_HOST_USER,[instance.User.email], fail_silently=False)
+        UserActivity.objects.create(user=self.context['request'].user, action=f"You have made a {instance.Type} on {instance.article.article_name}")
+
+        return instance    
+        
+class CommentUpdateSerializer(serializers.ModelSerializer):
+    
+    class Meta:
+        model = CommentBase
+        fields = ['Comment', 'Title']
+        
+class LikeSerializer(serializers.ModelSerializer):
+    
+    class Meta:
+        model = LikeBase
+        fields = ['post', 'value']
+
+'''
+Article Chat Serializers
+'''
+class ArticleChatSerializer(serializers.ModelSerializer):
+    sender = serializers.SerializerMethodField(read_only=True)
+    personal = serializers.SerializerMethodField(read_only=True)
+
+    class Meta:
+        model = ArticleMessage
+        fields = ["id", "sender", "body", "media", "article", "created_at", "personal"]
+
+    def get_sender(self, obj):
+        """
+        The function `get_sender` takes an object and returns the username of the sender associated with
+        that object.
+        
+        :param obj: The `obj` parameter is an object that represents the sender of a message
+        :return: the username of the sender of the given object.
+        """
+        user = User.objects.filter(id=obj.sender.id).first()
+        return f"{user.username}"
+
+    def get_personal(self,obj):
+        """
+        The function checks if the authenticated user is the sender of a given object.
+        
+        :param obj: The `obj` parameter is an object that represents some kind of data or model
+        instance. It is used to check if the sender of the object is the same as the authenticated user
+        making the request
+        :return: a boolean value. If the user is not authenticated, it returns False. If the user is
+        authenticated and the sender of the object is the same as the authenticated user, it returns
+        True. Otherwise, it returns False.
+        """
+        if self.context['request'].user.is_authenticated is False:
+            return False
+        if obj.sender == self.context['request'].user:
+            return True
+        else:
+            return False
+
+
+class ArticleChatUpdateSerializer(serializers.ModelSerializer):
+    sender = serializers.SerializerMethodField(read_only=True)
+
+    class Meta:
+        model = ArticleMessage
+        fields = ["body", "media", "sender"]
+
+
+class ArticleChatCreateSerializer(serializers.ModelSerializer):
+    class Meta:
+        model = ArticleMessage
+        fields = ["id","body", "article"]
+        read_only_fields = ["id"]
+
+    def create(self, validated_data):
+        """
+        The function creates a new instance of a model, assigns a related article and channel, and saves
+        it.
+        
+        :param validated_data: The `validated_data` parameter is a dictionary that contains the
+        validated data for creating a new instance of the model. It typically includes the data that was
+        submitted in a request and has been validated against the model's fields
+        :return: The instance of the created object is being returned.
+        """
+        article_id = validated_data.get("article")
+        validated_data.pop("article")
+        article = Article.objects.filter(article_name=article_id).first()
+        channel = f"{article.id}"
+
+        instance = self.Meta.model.objects.create(
+            **validated_data, article=article, channel=channel, sender=self.context["request"].user
+        )
+        instance.save()
+
+        return instance
+
+ 
+'''
+notification serializer
+'''
+class NotificationSerializer(serializers.ModelSerializer):
+    
+    class Meta:
+        model = Notification
+        fields = ["id", "user", "message", "date", "is_read", "link"]
+        
+'''
+favourite serializer
+'''
+class FavouriteSerializer(serializers.ModelSerializer):
+    article_name = serializers.SerializerMethodField()
+    
+    class Meta:
+        model = Favourite
+        fields = ['id', 'article_name', 'user']
+        
+    def get_article_name(self, obj):
+        return obj.article.article_name
+
+class FavouriteCreateSerializer(serializers.Serializer):
+    article_name = serializers.CharField(write_only=True)
+
+    class Meta:
+        model = Favourite
+        fields = ['id', 'article', 'user']
+        read_only_fields = ['id']
+        
+    def create(self, validated_data):
+        """
+        The function creates a new Favourite object if it doesn't already exist and logs the user's
+        activity.
+        
+        :param validated_data: The `validated_data` parameter is a dictionary that contains the
+        validated data for the serializer fields. In this case, it is expected to contain the following
+        keys:
+        :return: The `create` method returns an instance of the `Favourite` model that was created.
+        """
+        
+        favourite = Favourite.objects.filter(article=validated_data['article'],
+                                           user=self.context['request'].user).first()
+        if favourite:
+            raise serializers.ValidationError({"error":"already in favourites"})
+        
+        instance = Favourite.objects.create(article=validated_data['article'],
+                                           user=self.context['request'].user)
+        instance.save()
+        UserActivity.objects.create(user=self.context['request'].user, action=f"You added {instance.article.article_name} in favourite")
+
+        return instance
+               
+'''
+communitymeta serializers
+'''
+class CommunityMetaSerializer(serializers.ModelSerializer):
+    
+    class Meta:
+        model = CommunityMeta
+        fields = ['community', 'article', 'status']
+        depth = 1
+
+class CommunityMetaArticlesSerializer(serializers.ModelSerializer):
+    class Meta:
+        model = CommunityMeta
+        fields = ['article','status']
+        depth = 1
+
+class CommunityMetaApproveSerializer(serializers.ModelSerializer):
+    class Meta:
+        model = CommunityMeta
+        fields = ['community', 'status']
+        depth = 1
+
+'''
+communitymembers serializer
+'''
+# The CommunityMemberSerializer class is a serializer that converts CommunityMember model instances
+# into JSON representations, including fields for username, email, profile picture URL, and user ID.
+class CommunityMemberSerializer(serializers.ModelSerializer):
+    username = serializers.SerializerMethodField(read_only=True)
+    email = serializers.SerializerMethodField(read_only=True)
+    profile_pic_url = serializers.SerializerMethodField(read_only=True)
+    user_id = serializers.SerializerMethodField(read_only=True)
+
+    class Meta:
+        model = CommunityMember
+        fields = ['username','is_reviewer','is_moderator','is_admin', 'profile_pic_url', 'user_id','email']
+    
+    def get_username(self, obj):
+        """
+        The function `get_username` returns the username of a given object's user.
+        
+        :param obj: The `obj` parameter is an object that has a `user` attribute. The `user` attribute
+        is expected to have a `username` attribute
+        :return: The username of the user associated with the given object.
+        """
+        return obj.user.username
+
+    def get_email(self, obj):
+        """
+        The function `get_email` returns the email address of a user object.
+        
+        :param obj: The `obj` parameter is an object that has a `user` attribute. The `user` attribute
+        is expected to have an `email` attribute
+        :return: The email of the user associated with the given object.
+        """
+        return obj.user.email
+
+    def get_profile_pic_url(self, obj):
+        """
+        The function `get_profile_pic_url` returns the profile picture URL of a given object's user.
+        
+        :param obj: The `obj` parameter is an object that has a `user` attribute. The `user` attribute
+        is expected to have a `profile_pic_url` method that returns the URL of the user's profile
+        picture
+        :return: the profile picture URL of the user object.
+        """
+        if obj.user.profile_pic_url:
+            url = obj.user.profile_pic_url.url.split('?')[0]
+            return url
+        return 'https://scicommons.s3.amazonaws.com/None'
+    
+    def get_user_id(self, obj):
+        """
+        The function `get_user_id` takes an object as input and returns the ID of the user associated
+        with that object.
+        
+        :param obj: The `obj` parameter is an object that has a `user` attribute
+        :return: The user ID of the given object.
+        """
+        return obj.user.id
+
+
+'''
+AuthorSerializer
+'''
+class AuthorSerializer(serializers.ModelSerializer):
+    class Meta:
+        model = Author
+        fields = ['article']
+        depth = 1
+
+'''
+OfficialReviewerSerializer
+'''
+class OfficialReviewerSerializer(serializers.ModelSerializer):
+    class Meta:
+        model = OfficialReviewer
+        fields = ['User','community']
+        depth = 1
+
+'''
+ModeratorSerializer
+'''
+class ModeratorSerializer(serializers.ModelSerializer):
+    class Meta:
+        model = Moderator
+        fields = ['user','community']
+        depth = 1
+
+
+class SocialPostSerializer(serializers.ModelSerializer):
+    image = serializers.SerializerMethodField(read_only=True)
+    class Meta:
+        model = SocialPost
+        fields = ['id', 'user', 'body', 'created_at', 'image']
+        read_only_fields = ['user','id','created_at', 'image']
+    
+    def get_image(self, obj):
+        if obj.image:
+            url = obj.image.url.split('?')[0]
+            return url
+        return 'https://scicommons.s3.amazonaws.com/None'
+
+
+class SocialPostUpdateSerializer(serializers.ModelSerializer):
+    body = serializers.CharField(required=False)
+    image = serializers.ImageField(required=False)
+
+    class Meta:
+        model = SocialPost
+        fields = ['id', 'user', 'body', 'created_at','image']
+        read_only_fields = ['user','id','created_at']
+
+    def update(self, instance, validated_data):
+        """
+        The function updates the attributes of an instance with the values from a validated data
+        dictionary and saves the instance.
+        
+        :param instance: The `instance` parameter refers to the object that you want to update. It could
+        be an instance of a model or any other object that you want to modify
+        :param validated_data: A dictionary containing the validated data that needs to be updated in
+        the instance
+        :return: The updated instance is being returned.
+        """
+        for attr, value in validated_data.items():
+            setattr(instance, attr, value)
+        instance.save()
+        return instance
+
+class SocialPostCreateSerializer(serializers.ModelSerializer):
+    class Meta:
+        model = SocialPost
+        fields = ['id', 'user', 'body', 'created_at', 'image']
+        read_only_fields = ['user','id','created_at']
+
+    def create(self, validated_data):
+        """
+        The function creates a new instance of a model with the provided validated data and associates
+        it with the current user.
+        
+        :param validated_data: The `validated_data` parameter is a dictionary that contains the
+        validated data for creating a new instance of the model. This data is typically obtained from
+        the request data after it has been validated by the serializer
+        :return: The instance that was created and saved.
+        """
+        instance = self.Meta.model.objects.create(**validated_data, user=self.context['request'].user)
+        instance.save()
+        return instance
+
+class SocialPostListSerializer(serializers.ModelSerializer):
+    comments_count = serializers.SerializerMethodField(read_only=True)
+    likes = serializers.SerializerMethodField(read_only=True)
+    liked = serializers.SerializerMethodField(read_only=True)
+    bookmarks = serializers.SerializerMethodField(read_only=True)
+    isbookmarked = serializers.SerializerMethodField(read_only=True)
+    username = serializers.SerializerMethodField(read_only=True)
+    avatar = serializers.SerializerMethodField(read_only=True)
+    personal = serializers.SerializerMethodField(read_only=True)
+    image = serializers.SerializerMethodField(read_only=True)
+
+    class Meta:
+        model = SocialPost
+        fields = ['id', 'username', 'body', 'created_at', 'comments_count', 'likes', 'liked', 'bookmarks','avatar', 'isbookmarked', 'image','personal']
+
+    def get_username(self,obj):
+        """
+        The function `get_username` returns the username of a given object's user attribute.
+        
+        :param obj: The `obj` parameter is an object that has a `user` attribute
+        :return: The username of the user associated with the given object.
+        """
+        return obj.user.username
+    
+    def get_avatar(self,obj):
+        """
+        The function `get_avatar` returns the profile picture URL of a user.
+        
+        :param obj: The `obj` parameter is an object that has a `user` attribute, which in turn has a
+        `profile_pic_url` method
+        :return: the profile picture URL of the user.
+        """
+        if obj.user.profile_pic_url:
+            url = obj.user.profile_pic_url.url.split('?')[0]
+            return url
+        return 'https://scicommons.s3.awsamazon.com/None'
+
+    def get_image(self, obj):
+        if obj.image:
+            url = obj.image.url.split('?')[0]
+            return url
+        return 'https://scicommons.s3.awsamazon.com/None'
+
+    def get_comments_count(self, obj):
+        """
+        The function `get_comments_count` returns the count of top-level comments for a given
+        `SocialPostComment` object.
+        
+        :param obj: The `obj` parameter is an object that represents a social post
+        :return: the count of comments on a social post object.
+        """
+        comments_count = SocialPostComment.objects.filter(post_id=obj.id,parent_comment=None).count()
+        return comments_count
+    
+    def get_likes(self, obj):
+        """
+        The function "get_likes" returns the number of likes for a given social post object.
+        
+        :param obj: The `obj` parameter is an object that represents a social post
+        :return: The number of likes for the given object.
+        """
+        likes = SocialPostLike.objects.filter(post_id=obj.id).count()
+        return likes
+
+    def get_liked(self, obj):
+        """
+        The function `get_liked` checks if a user has liked a social post.
+        
+        :param obj: The `obj` parameter is an object that represents a social post
+        :return: the count of SocialPostLike objects where the post_id matches the id of the given obj
+        and the user is the authenticated user making the request.
+        """
+        if self.context['request'].user.is_authenticated is False:
+            return False
+        liked = SocialPostLike.objects.filter(post_id=obj.id, user=self.context['request'].user).count()
+        return liked
+    
+    def get_personal(self,obj):
+        """
+        The function checks if the authenticated user is the same as the user associated with the object.
+        
+        :param obj: The "obj" parameter is an object that represents some kind of personal data or
+        resource. It could be a user profile, a document, or any other object that is associated with a
+        specific user
+        :return: a boolean value. If the user is not authenticated, it returns False. If the user is
+        authenticated and the object's user is the same as the request user, it returns True. Otherwise,
+        it returns False.
+        """
+        if self.context['request'].user.is_authenticated is False:
+            return False
+        if obj.user == self.context['request'].user:
+            return True
+        else:
+            return False
+    
+
+    def get_bookmarks(self,obj):
+        """
+        The function "get_bookmarks" returns the number of bookmarks for a given post.
+        
+        :param obj: The `obj` parameter is an object that represents a post
+        :return: The number of bookmarks associated with the given object.
+        """
+        bookmarks = BookMark.objects.filter(post_id=obj.id).count()
+        return bookmarks
+
+    def get_isbookmarked(self,obj):
+        """
+        The function `get_isbookmarked` checks if a user has bookmarked a specific post.
+        
+        :param obj: The `obj` parameter is an object that represents a post
+        :return: the value of the variable "isbookmarked".
+        """
+        if self.context['request'].user.is_authenticated is False:
+            return False
+        isbookmarked = BookMark.objects.filter(post_id=obj.id, user=self.context['request'].user).count()
+        return isbookmarked
+
+class SocialPostGetSerializer(serializers.ModelSerializer):
+    comments = serializers.SerializerMethodField(read_only=True)
+    comments_count = serializers.SerializerMethodField(read_only=True)
+    likes = serializers.SerializerMethodField(read_only=True)
+    liked = serializers.SerializerMethodField(read_only=True)
+    bookmarks = serializers.SerializerMethodField(read_only=True)
+    isbookmarked = serializers.SerializerMethodField(read_only=True)
+    username = serializers.SerializerMethodField(read_only=True)
+    avatar = serializers.SerializerMethodField(read_only=True)
+    personal = serializers.SerializerMethodField(read_only=True)
+    image = serializers.SerializerMethodField(read_only=True)
+
+    class Meta:
+        model = SocialPost
+        fields = ['id', 'username', 'body', 'created_at', 'comments_count', 'likes', 'liked', 'comments', 'bookmarks','avatar', 'isbookmarked', 'image','personal']
+
+    def get_username(self,obj):
+        """
+        The function `get_username` returns the username of a given object's user attribute.
+        
+        :param obj: The `obj` parameter is an object that has a `user` attribute
+        :return: The username of the user associated with the given object.
+        """
+        return obj.user.username
+    
+    def get_avatar(self,obj):
+        """
+        The function `get_avatar` returns the profile picture URL of a user.
+        
+        :param obj: The `obj` parameter is an object that has a `user` attribute. The `user` attribute is
+        expected to have a `profile_pic_url` method that returns the URL of the user's profile picture
+        :return: the profile picture URL of the user.
+        """
+        if obj.user.profile_pic_url:
+            url = obj.user.profile_pic_url.url.split('?')[0]
+            return url
+        return 'https://scicommons.s3.amazonaws.com/None'
+    
+    def get_image(self, obj):
+        if obj.image:
+            url = obj.image.url.split('?')[0]
+            return url
+        return 'https://scicommons.s3.amazonaws.com/None'
+    
+    def get_comments(self, obj):
+        """
+        The function `get_comments` retrieves the top-level comments for a given post object and returns
+        them serialized.
+        
+        :param obj: The `obj` parameter is an object that represents a social post. It is used to filter
+        the comments based on the post's ID
+        :return: the serialized data of the comments that meet the specified criteria.
+        """
+        comments = SocialPostComment.objects.filter(post_id=obj.id, parent_comment__isnull=True).order_by('-created_at')
+        serializer = SocialPostCommentListSerializer(comments, many=True, context={'request': self.context['request']})
+        return serializer.data
+
+    def get_comments_count(self, obj):
+        """
+        The function `get_comments_count` returns the number of comments for a given `obj` (presumably a
+        social post).
+        
+        :param obj: The `obj` parameter is an object that represents a social post
+        :return: the count of comments for a given post object.
+        """
+        comments_count = SocialPostComment.objects.filter(post_id=obj.id).count()
+        return comments_count
+    
+    def get_personal(self,obj):
+        """
+        The function checks if the authenticated user is the same as the user associated with the object.
+        
+        :param obj: The "obj" parameter is an object that represents some kind of personal data or
+        resource. It could be a user profile, a document, or any other object that is associated with a
+        specific user
+        :return: a boolean value. If the user is not authenticated, it returns False. If the user is
+        authenticated and the object's user is the same as the request user, it returns True. Otherwise,
+        it returns False.
+        """
+        if self.context['request'].user.is_authenticated is False:
+            return False
+        if obj.user == self.context['request'].user:
+            return True
+        else:
+            return False
+    
+    def get_likes(self, obj):
+        """
+        The function "get_likes" returns the number of likes for a given social post object.
+        
+        :param obj: The `obj` parameter is an object that represents a social post
+        :return: The number of likes for the given object.
+        """
+        likes = SocialPostLike.objects.filter(post_id=obj.id).count()
+        return likes
+
+    def get_liked(self, obj):
+        """
+        The function `get_liked` checks if a user has liked a social post.
+        
+        :param obj: The `obj` parameter is an object that represents a post. It is used to filter the
+        `SocialPostLike` objects based on the `post_id` field
+        :return: the count of SocialPostLike objects where the post_id matches the id of the given obj
+        and the user is the authenticated user making the request.
+        """
+        if self.context['request'].user.is_authenticated is False:
+            return False
+        liked = SocialPostLike.objects.filter(post_id=obj.id, user=self.context['request'].user).count()
+        return liked
+    
+    def get_bookmarks(self,obj):
+        """
+        The function "get_bookmarks" returns the number of bookmarks associated with a given post object.
+        
+        :param obj: The `obj` parameter is an object that represents a post
+        :return: The number of bookmarks associated with the given object.
+        """
+        bookmarks = BookMark.objects.filter(post_id=obj.id).count()
+        return bookmarks
+
+    def get_isbookmarked(self,obj):
+        """
+        The function `get_isbookmarked` checks if a user has bookmarked a specific post.
+        
+        :param obj: The `obj` parameter is an object that represents a post. It is used to check if the
+        post is bookmarked by the current user
+        :return: the value of the variable "isbookmarked".
+        """
+        if self.context['request'].user.is_authenticated is False:
+            return False
+        isbookmarked = BookMark.objects.filter(post_id=obj.id, user=self.context['request'].user).count()
+        return isbookmarked
+
+
+class SocialPostCommentSerializer(serializers.ModelSerializer):
+    class Meta:
+        model = SocialPostComment
+        fields = ['id', 'user', 'post', 'comment', 'created_at']
+        read_only_fields = ['user','id','created_at']
+
+class SocialPostCommentCreateSerializer(serializers.ModelSerializer):
+    class Meta:
+        model = SocialPostComment
+        fields = ['id', 'user', 'post', 'comment', 'created_at','parent_comment']
+        read_only_fields = ['user','id','created_at']
+
+    def create(self, validated_data):
+        """
+        The function creates a new instance of a model with the provided validated data and associates it
+        with the current user.
+        
+        :param validated_data: The `validated_data` parameter is a dictionary that contains the validated
+        data that is passed to the `create` method. This data is typically obtained from the request
+        payload and has been validated against the serializer's fields
+        :return: The instance that was created and saved.
+        """
+        instance = self.Meta.model.objects.create(**validated_data, user=self.context['request'].user)
+        instance.save()
+        if instance.parent_comment is None:
+            notification = Notification.objects.create(user=instance.user, message=f'someone replied to your post', link=f'/post/{instance.post.id}/{instance.id}')
+            notification.save()
+        return instance
+    
+class SocialPostCommentUpdateSerializer(serializers.ModelSerializer):
+    class Meta:
+        model = SocialPostComment
+        fields = ['id', 'user', 'post', 'comment', 'created_at','parent_comment']
+        read_only_fields = ['user','id','created_at','post']
+
+    def update(self, instance, validated_data):
+        """
+        The function updates the comment attribute of an instance with the value provided in the
+        validated_data dictionary.
+        
+        :param instance: The `instance` parameter refers to the object that you want to update. It is
+        the instance of the model that you are working with
+        :param validated_data: The `validated_data` parameter is a dictionary that contains the
+        validated data that was passed to the serializer. It typically includes the data that was sent
+        in the request payload after it has been validated and cleaned by the serializer
+        :return: The updated instance is being returned.
+        """
+        instance.comment = validated_data.get('comment', instance.comment)
+        instance.save()
+        return instance
+
+class SocialPostCommentListSerializer(serializers.ModelSerializer):
+
+    commentlikes = serializers.SerializerMethodField(read_only=True)
+    commentliked = serializers.SerializerMethodField(read_only=True)
+    commentavatar = serializers.SerializerMethodField(read_only=True)
+    username = serializers.SerializerMethodField(read_only=True)
+    replies = serializers.SerializerMethodField(read_only=True)
+    personal = serializers.SerializerMethodField(read_only=True)
+
+    class Meta:
+        model = SocialPostComment
+        fields = ['id', 'username', 'post', 'comment', 'created_at', 'commentlikes', 'commentliked', 'commentavatar','replies', 'personal']
+    
+    def get_username(self,obj):
+        """
+        The function `get_username` returns the username of a given object's user.
+        
+        :param obj: The `obj` parameter is an object that has a `user` attribute. The `user` attribute is
+        expected to have a `username` attribute
+        :return: The username of the user object.
+        """
+        return obj.user.username
+    
+    def get_commentavatar(self,obj):
+        """
+        The function `get_commentavatar` returns the profile picture URL of the user associated with the
+        given object.
+        
+        :param obj: The `obj` parameter is an object that represents a user
+        :return: the profile picture URL of the user associated with the given object.
+        """
+        if obj.user.profile_pic_url:
+            url = obj.user.profile_pic_url.url.split('?')[0]
+            return url
+        return 'https://scicommons.s3.amazonaws.com/None'
+
+    def get_commentlikes(self, obj):
+        """
+        The function "get_commentlikes" returns the number of likes for a given comment.
+        
+        :param obj: The `obj` parameter is an instance of the `SocialPostComment` model
+        :return: The number of likes on a social post comment with the given object ID.
+        """
+        likes = SocialPostCommentLike.objects.filter(comment_id=obj.id).count()
+        return likes
+    
+    def get_commentliked(self, obj):
+        """
+        The function "get_commentliked" checks if the authenticated user has liked a specific comment.
+        
+        :param obj: The `obj` parameter is the comment object for which we want to check if the
+        authenticated user has liked it or not
+        :return: the number of likes for a specific comment made by the authenticated user.
+        """
+        if self.context['request'].user.is_authenticated is False:
+            return False
+        liked = SocialPostCommentLike.objects.filter(comment_id=obj.id, user=self.context['request'].user).count()
+        return liked
+    
+    def get_personal(self,obj):
+        """
+        The function checks if the authenticated user is the same as the user associated with the object.
+        
+        :param obj: The `obj` parameter is an object that represents some kind of personal data or
+        resource. It could be a user profile, a document, or any other object that is associated with a
+        specific user
+        :return: a boolean value. If the user is not authenticated, it returns False. If the user is
+        authenticated and the object's user is the same as the request user, it returns True. Otherwise,
+        it returns False.
+        """
+        if self.context['request'].user.is_authenticated is False:
+            return False
+        if obj.user == self.context['request'].user:
+            return True
+        else:
+            return False    
+    
+    def get_replies(self,obj):
+        """
+        The function "get_replies" returns the number of replies for a given comment object.
+        
+        :param obj: The `obj` parameter is an instance of the `SocialPostComment` model
+        :return: The number of replies to the given object.
+        """
+        replies = SocialPostComment.objects.filter(parent_comment=obj).count()
+        return replies
+
+    
+class SocialPostLikeSerializer(serializers.ModelSerializer):
+    class Meta:
+        model = SocialPostLike
+        fields = ['id', 'user', 'post']
+        read_only_fields = ['user','id']
+
+
+class SocialPostCommentLikeSerializer(serializers.ModelSerializer):
+    class Meta:
+        model = SocialPostCommentLike
+        fields = ['id', 'user', 'comment']
+        read_only_fields = ['user','id']
+
+
+class FollowSerializer(serializers.ModelSerializer):
+    class Meta:
+        model = Follow
+        fields = ['id', 'user', 'followed_user']
+        read_only_fields = ['user','id']
+
+class FollowersSerializer(serializers.ModelSerializer):
+
+    avatar = serializers.SerializerMethodField(read_only=True)
+    username = serializers.SerializerMethodField(read_only=True)
+    isFollowing = serializers.SerializerMethodField(read_only=True)
+
+    class Meta:
+        model = Follow
+        fields = ['id', 'user', 'followed_user','avatar', 'username','isFollowing']
+        read_only_fields = ['user', 'id']
+    
+    def get_username(self, obj):
+        """
+        The function `get_username` returns the username of a given object's user.
+        
+        :param obj: The parameter "obj" is an object that is passed to the function. It is expected to have
+        a property called "user" which is also an object. The "user" object is expected to have a property
+        called "username". The function returns the value of the "username" property of the
+        :return: The username of the user object.
+        """
+        return obj.user.username
+    
+    def get_avatar(self, obj):
+        """
+        The function `get_avatar` returns the profile picture URL of a user object.
+        
+        :param obj: The `obj` parameter is an object that has a `user` attribute, which in turn has a
+        `profile_pic_url` method
+        :return: the profile picture URL of the user object.
+        """
+        if obj.user.profile_pic_url:
+            url = obj.user.profile_pic_url.url.split('?')[0]
+            return url
+        return 'https://scicommons.s3.amazonaws.com/None'
+    
+    def get_isFollowing(self, obj):
+        """
+        The function checks if a user is following another user and returns True if they are, and False if
+        they are not.
+        
+        :param obj: The `obj` parameter is an object that represents a user
+        :return: a boolean value. If the user is authenticated and is following the specified object, it
+        will return True. Otherwise, it will return False.
+        """
+        if self.context['request'].user.is_authenticated is False:
+            return False
+        member = Follow.objects.filter(user=self.context['request'].user, followed_user=obj.user).first()
+        if member is not None:
+            return True
+        else:
+            return False
+
+class FollowingSerializer(serializers.ModelSerializer):
+
+    avatar = serializers.SerializerMethodField(read_only=True)
+    username = serializers.SerializerMethodField(read_only=True)
+    isFollowing = serializers.SerializerMethodField(read_only=True)
+
+    class Meta:
+        model = Follow
+        fields = ['id', 'user', 'followed_user','avatar', 'username','isFollowing']
+        read_only_fields = ['user', 'id']
+    
+    def get_username(self, obj):
+        """
+        The function `get_username` takes an object `obj` and returns the username of the followed user.
+        
+        :param obj: The `obj` parameter is an object that represents a followed user
+        :return: The username of the followed user.
+        """
+        return obj.followed_user.username
+    
+    def get_avatar(self, obj):
+        """
+        The function `get_avatar` takes an object `obj` and returns the profile picture URL of the user
+        that `obj` is following.
+        
+        :param obj: The `obj` parameter is an object that represents a followed user
+        :return: the profile picture URL of the followed user.
+        """
+        if obj.followed_user.profile_pic_url:
+            url = obj.followed_user.profile_pic_url.url.split('?')[0]
+            return url
+    
+        return 'https://scicommons.s3.amazonaws.com/None'
+    
+    def get_isFollowing(self, obj):
+        """
+        The function checks if a user is following another user.
+        
+        :param obj: The `obj` parameter is an object that represents the user being followed
+        :return: a boolean value. If the user is authenticated and there is a Follow object with the user
+        and the followed_user specified, it will return True. Otherwise, it will return False.
+        """
+        if self.context['request'].user.is_authenticated is False:
+            return False
+        member = Follow.objects.filter(user=self.context['request'].user, followed_user=obj.followed_user).first()
+        if member is not None:
+            return True
+        else:
+            return False
+
+class FollowCreateSerializer(serializers.ModelSerializer):
+    class Meta:
+        model = Follow
+        fields = ['id', 'user', 'followed_user']
+        read_only_fields = ['user','id']
+
+    def create(self, validated_data):
+        """
+        The function creates a new instance of a model with the provided validated data and associates it
+        with the current user.
+        
+        :param validated_data: The `validated_data` parameter is a dictionary that contains the validated
+        data that was passed to the serializer. This data has already been validated and is ready to be
+        used to create a new instance of the model
+        :return: The instance that was created and saved.
+        """
+        instance = self.Meta.model.objects.create(**validated_data, user=self.context['request'].user)
+        instance.save()
+        return instance
+
+class SocialPostBookmarkSerializer(serializers.ModelSerializer):
+    class Meta:
+        model = BookMark
+        fields = ['id', 'user', 'post']
+        read_only_fields = ['user','id']
+
+class SocialPostBookmarkSerializer(serializers.ModelSerializer):
+    class Meta:
+        model = BookMark
+        fields = ['id', 'user', 'post']
+        read_only_fields = ['user','id']
+
+    def create(self, validated_data):
+        """
+        The function creates a new instance of a model with the provided validated data and associates it
+        with the current user.
+        
+        :param validated_data: The `validated_data` parameter is a dictionary that contains the validated
+        data for creating a new instance of the model. This data has been validated against the model's
+        fields and any validation rules defined in the serializer
+        :return: The instance that was created and saved.
+        """
+        instance = self.Meta.model.objects.create(**validated_data, user=self.context['request'].user)
+        instance.save()
+        return instance
+    
+'''
+Message Serailizer
+'''
+    
+class MessageSerializer(serializers.ModelSerializer):
+    receiver = serializers.SerializerMethodField(read_only=True)
+    sender = serializers.SerializerMethodField(read_only=True)
+    avatar = serializers.SerializerMethodField(read_only=True)
+
+    class Meta:
+        model = PersonalMessage
+        fields = ["id","sender", "receiver", "media", "body", "created_at", "avatar","channel"]
+
+    def get_receiver(self, obj):
+        """
+        The function `get_receiver` takes an object as input and returns the username of the receiver of
+        that object.
+        
+        :param obj: The `obj` parameter is an object that has a `receiver` attribute. The `receiver`
+        attribute is expected to be an object with an `id` attribute
+        :return: The username of the user associated with the receiver object.
+        """
+
+        user = User.objects.filter(id=obj.receiver.id).first()
+        return f"{user.username}"
+    
+    def get_sender(self,obj):
+        """
+        The function `get_sender` takes an object `obj` and returns the username of the sender of that
+        object.
+        
+        :param obj: The `obj` parameter is an object that represents the sender of a message
+        :return: the username of the sender of the given object.
+        """
+        user = User.objects.filter(id=obj.sender.id).first()
+        return f"{user.username}"
+    
+    def get_avatar(self,obj):
+        """
+        The function `get_avatar` returns the profile picture URL of the sender if the sender is the
+        current user, otherwise it returns the profile picture URL of the receiver.
+        
+        :param obj: The `obj` parameter is an object that represents a message. It likely has attributes
+        such as `sender` and `receiver`, which are objects representing the sender and receiver of the
+        message
+        :return: the profile picture URL of either the receiver or the sender, depending on whether the
+        sender is the current user or not.
+        """
+        if obj.sender == self.context['request'].user:
+            if obj.receiver.profile_pic_url:
+                url = obj.receiver.profile_pic_url.url.split('?')[0]
+                return url
+            return 'https://scicommons.s3.amazonaws.com/None'
+        else:
+            if obj.sender.profile_pic_url:
+                url = obj.sender.profile_pic_url.url.split('?')[0]
+                return url
+            return 'https://scicommons.s3.amazonaws.com/None'
+
+
+
+class MessageUpdateSerializer(serializers.ModelSerializer):
+    class Meta:
+        model = PersonalMessage
+        fields = ["body", "media"]
+
+
+class MessageCreateSerializer(serializers.ModelSerializer):
+    class Meta:
+        model = PersonalMessage
+        fields = ["body", "receiver", "media"]
+
+    def create(self, validated_data):
+        """
+        The function creates a chat instance, saves it to the database, and sends a message via
+        websockets to a specific channel.
+        
+        :param validated_data: The `validated_data` parameter is a dictionary that contains the validated
+        data for creating a new instance of the model. It typically includes the data that was submitted
+        in a request and has been validated against the model's fields
+        :return: The instance of the created object is being returned.
+        """
+        from channels.layers import get_channel_layer
+        from asgiref.sync import async_to_sync
+
+        receiver = validated_data("receiver", None)
+
+        temp = [f"{self.context['request'].user}",f"{receiver}"]
+        temp.sort()
+        channel = f"chat_{temp[0]}_{temp[1]}"
+
+        instance = self.Meta.model.objects.create(
+            **validated_data, channel=channel, sender=self.context["request"].user
+        )
+        instance.save()
+
+        if receiver:
+            message = {
+                "sender": instance.sender,
+                "receiver": instance.receiver,
+                "body": instance.body,
+                "media":instance.media.url
+            }
+
+        # Send the message via websockets
+        channel_layer = get_channel_layer()
+        async_to_sync(channel_layer.group_send)(
+            channel, {"type": "chat_message", "message": message}
+        )
+
+        return instance
+    
+class MessageListSerializer(serializers.ModelSerializer):
+    receiver = serializers.SerializerMethodField(read_only=True)
+    avatar = serializers.SerializerMethodField(read_only=True)
+    unread_count = serializers.SerializerMethodField(read_only=True)
+
+    class Meta:
+        model = PersonalMessage
+        fields = ["id", "receiver", "media", "body", "created_at", "avatar","channel", "unread_count"]
+
+    def get_receiver(self, obj):
+        """
+        The function returns the username of the receiver of a message object, based on the sender and
+        the current user.
+        
+        :param obj: The `obj` parameter is an object that has a `sender` and `receiver` attribute. These
+        attributes are expected to be instances of the `User` model
+        :return: the username of the receiver or sender, depending on the condition.
+        """
+        if obj.sender == self.context['request'].user:
+            user = User.objects.filter(id=obj.receiver.id).first()
+            return f"{user.username}"
+        user = User.objects.filter(id=obj.sender.id).first()
+        return f"{user.username}"
+    
+    def get_avatar(self,obj):
+        """
+        The function `get_avatar` returns the profile picture URL of the sender if the sender is the
+        current user, otherwise it returns the profile picture URL of the receiver.
+        
+        :param obj: The `obj` parameter is an object that represents a message. It is used to determine
+        the sender and receiver of the message
+        :return: the profile picture URL of either the receiver or the sender, depending on whether the
+        sender is the current user or not.
+        """
+        if obj.sender == self.context['request'].user:
+            if obj.receiver.profile_pic_url:
+                url = obj.receiver.profile_pic_url.url.split('?')[0]
+                return url
+            return 'https://scicommons.s3.amazonaws.com/None'
+        else:
+            if obj.sender.profile_pic_url:
+                url = obj.sender.profile_pic_url.url.split('?')[0]
+                return url
+            return 'https://scicommons.s3.amazonaws.com/None'
+
+    def get_unread_count(self,obj):
+        """
+        The function `get_unread_count` returns the number of unread personal messages for a given user.
+        
+        :param obj: The `obj` parameter is not used in the code snippet provided. It seems to be unused
+        and can be removed from the method signature
+        :return: the count of unread personal messages for the specified user.
+        """
+        count = PersonalMessage.objects.filter(Q(sender=self.context['request'].user) | Q(receiver=self.context['request'].user), is_read=False).count()
+        return count
+