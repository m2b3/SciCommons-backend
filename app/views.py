<<<<<<< HEAD
import datetime
import random

from django.core.mail import send_mail
from django.shortcuts import get_object_or_404
=======
import secrets
from django.shortcuts import get_object_or_404, redirect, render
>>>>>>> e608881c
from rest_framework.decorators import action
from rest_framework import parsers, viewsets, status
from rest_framework.response import Response
from django.contrib import messages
from django_filters.rest_framework import DjangoFilterBackend
from rest_framework.filters import SearchFilter
<<<<<<< HEAD
from django.conf import settings

from article.models import Article, Author, CommentBase
from article.serializer.article import ArticleGetSerializer, ArticlelistSerializer
from community.models import CommunityMember, Community, CommunityRequests
from user.permissions import *
from rest_framework import filters

=======
from django.db.models import Q,Count,Subquery, OuterRef
from django.db.models.functions import Coalesce
from app.models import *
from app.serializer import *
from app.permissions import *
from app.filters import *
from rest_framework import filters
from django_filters import rest_framework as django_filters 

class UserViewset(viewsets.ModelViewSet):
    # The above code is defining a Django view for handling user-related operations.
    queryset = User.objects.all()
    permission_classes = [UserPermission]
    parser_classes = [parsers.JSONParser, parsers.MultiPartParser, parsers.FormParser]
    serializer_class = UserSerializer
    filter_backends = [DjangoFilterBackend, SearchFilter]
    http_method_names = ['get','post','put','delete']

    search_fields = ['username', 'email']
    action_serializers = {
        'login':LoginSerializer,
        'create':UserCreateSerializer,
        'list': UserSerializer,
        'update':UserUpdateSerializer,
        'forgot_password':ForgotPasswordSerializer,
        'reset_password':ResetPasswordSerializer,
        'get_current_user':UserSerializer,
        'getMyArticles':AuthorSerializer,
        'getMyArticle':AuthorSerializer,
        'getUserArticles':UserSerializer,
        'getposts': SocialPostSerializer,
        'follow': FollowSerializer,
        'unfollow': FollowSerializer,
        'followers': FollowersSerializer,
        'following': FollowingSerializer,
        'myactivity': UserActivitySerializer,
        'verifyrequest': ForgotPasswordSerializer,
        'verifyemail': VerifySerializer,
        'messages': MessageListSerializer,
        "getmyposts": SocialPostSerializer,
    }


    def get_serializer_class(self):
        return self.action_serializers.get(self.action, self.serializer_class)

    def get_authenticated_user(self):
        user = get_object_or_404(self.queryset, pk=self.request.user.pk)
        self.check_object_permissions(self.request, user)
        return user

    def list(self, request):

        response = super(UserViewset, self).list(request)

        return Response(data={"success": response.data})
    
    def retrieve(self, request, pk):

        response = super(UserViewset, self).retrieve(request,pk=pk)
        print(response.data)
        return Response(data={"success": response.data})

    def create(self, request):
        super(UserViewset, self).create(request)

        return Response(data={"success": "User successfully added"})


    def update(self, request, pk):

        instance = self.get_object()
        serializer = self.get_serializer(instance, data=request.data, partial=True)
        serializer.is_valid(raise_exception=True)
        self.perform_update(serializer)

        return Response(data={"success":serializer.data})


    def destroy(self, request, pk ):

        super(UserViewset, self).destroy(request,pk=pk)

        return Response(data={"success": "User successfully deleted"})

    @action(methods=['post'], detail=False, permission_classes=[permissions.AllowAny,])
    def login(self, request, pk=None):
        """
        The above function is a login function that accepts a POST request, validates the data using a
        serializer, and returns a success response with the serialized data.
        
        :param request: The `request` parameter is an object that represents the HTTP request made by
        the client. It contains information such as the request method (e.g., GET, POST), headers, query
        parameters, and the request body
        :param pk: The `pk` parameter is used to identify a specific object in the API. It stands for
        "primary key" and is typically used when performing CRUD operations (Create, Read, Update,
        Delete) on a specific object. In this case, since `detail=False`, the `pk` parameter is
        :return: The code is returning a Response object with the data {"success": serializer.data}.
        """
        serializer = self.get_serializer(data=request.data)
        if serializer.is_valid(raise_exception=True):
            return Response(data={"success":serializer.data})

    @action(methods=['get'], detail=False, url_path="articles", permission_classes=[permissions.IsAuthenticated,])
    def getMyArticles(self, request):
        """
        This function retrieves all articles written by the authenticated user.
        
        :param request: The `request` parameter is an object that represents the HTTP request made by
        the client. It contains information such as the user making the request, the HTTP method used
        (GET, POST, etc.), and any data or parameters sent with the request. In this case, the `request`
        object is
        :return: The code is returning a response with a JSON object containing the serialized data of
        the articles that belong to the authenticated user. The serialized data is obtained using the
        ArticlelistSerializer class and is passed the articles queryset as well as the request context.
        The JSON object is wrapped in a "success" key.
        """
        authors = Author.objects.filter(User_id=request.user.id)
        articles = Article.objects.filter(author__in=authors)
        article_serializer = ArticlelistSerializer(articles, many=True, context={'request':request})

        return Response(data={"success": article_serializer.data})
    
    @action(methods=['get'], detail=False, url_path="articles/(?P<articleId>.+)", permission_classes=[permissions.IsAuthenticated,])
    def getMyArticle(self, request,articleId):
        """
        This function retrieves a specific article belonging to the authenticated user.
        
        :param request: The `request` parameter is the HTTP request object that contains information
        about the current request, such as the user making the request, the request method (GET, POST,
        etc.), and any data or parameters included in the request
        :param articleId: The `articleId` parameter is a variable that represents the ID of the article
        that the user wants to retrieve. It is extracted from the URL path using regular expression
        matching
        :return: The response will contain a JSON object with the key "success" and the value will be
        the serialized data of the article(s) matching the given articleId.
        """
        authors = Author.objects.filter(User_id=request.user.id)
        articles = Article.objects.filter(author__in=authors,id=articleId)
        article_serializer = ArticleGetSerializer(articles, many=True, context={'request':request})

        return Response(data={"success": article_serializer.data})
    
    @action(methods=['get'], detail=False, url_path="(?P<username>.+)/posts", permission_classes=[UserPermission])
    def getposts(self, request, username):
        """
        This function retrieves all social posts for a given user.
        
        :param request: The `request` parameter is an object that represents the HTTP request made by
        the client. It contains information such as the request method (GET, POST, etc.), headers, query
        parameters, and the body of the request
        :param username: The `username` parameter is a string that represents the username of a user. It
        is used to filter the `User` objects and retrieve the user with the specified username
        :return: The code is returning a response with the serialized data of the social posts belonging
        to the user specified by the username parameter. The response data is a dictionary with a
        "success" key, and the value is the serialized data of the posts.
        """
        instance = User.objects.filter(username=username).first()
        queryset = SocialPost.objects.filter(user_id=instance.id)
        serializer = SocialPostListSerializer(data=queryset, many=True, context={'request': request})
        serializer.is_valid()
        posts = serializer.data
        return Response(data={"success": posts})
    
    @action(methods=['get'], detail=False, url_path="myposts", permission_classes=[UserPermission])
    def getmyposts(self, request):
        """
        This function retrieves all social posts created by a specific user and returns them in
        descending order of creation.
        
        :param request: The `request` parameter is an object that represents the HTTP request made by
        the client. It contains information such as the request method (GET, POST, etc.), headers, user
        authentication details, and query parameters
        :return: The code is returning a response with the data of the user's posts. The data being
        returned is a dictionary with a key "success" and the value being the serialized data of the
        user's posts.
        """
        instance = User.objects.filter(id=request.user).first()
        queryset = SocialPost.objects.filter(user_id=instance.id).order_by('-created_at')
        serializer = SocialPostListSerializer(data=queryset, many=True, context={'request': request})
        serializer.is_valid()
        posts = serializer.data
        return Response(data={"success": posts})
    
    @action(methods=['get'], detail=False, url_path="(?P<username>.+)/articles", permission_classes=[UserPermission])
    def getUserArticles(self, request, username):
        """
        This function retrieves all articles written by a specific user and returns them as a response.
        
        :param request: The `request` parameter is an object that represents the HTTP request made by
        the client. It contains information such as the request method (GET, POST, etc.), headers, query
        parameters, and the body of the request
        :param username: The `username` parameter is a string that represents the username of a user. It
        is used to filter the `User` objects based on the provided username
        :return: The response will contain a JSON object with a "success" key and the value will be a
        list of serialized article objects.
        """
        user = User.objects.filter(username=username).first()
        queryset = Author.objects.filter(User_id=user.id)
        articles = Article.objects.filter(author__in=queryset)
        serializer = ArticlelistSerializer(articles, many=True, context={'request':request})
        articles = serializer.data
        return Response(data={"success": articles})

    @action(methods=['get'], detail=False,permission_classes=[permissions.IsAuthenticated,])
    def get_current_user(self, request, pk=None):
        """
        get logged in user
        """
        serializer = self.get_serializer(self.get_authenticated_user())
        return Response(data={"success": serializer.data})

    @action(methods=['post'],url_path="verifyrequest", detail=False,permission_classes=[permissions.AllowAny,])
    def verifyrequest(self, request):
        """
        The above function is a Django view that verifies a user's email address by sending an OTP
        (One-Time Password) to their email.
        
        :param request: The request object contains information about the HTTP request made to the API,
        such as the request method (POST in this case) and the data sent in the request body
        :return: The code is returning a response with a success message "code sent to your email" if
        the email verification request is successful.
        """
        serializer = self.get_serializer(data=request.data)
        serializer.is_valid(raise_exception=True)
        otp = secrets.randbelow(999999 - 100000 + 1) + 100000
        user = User.objects.filter(email=serializer.data['email']).first()
        if user is None:
            return Response(data={"error": "Please Enter valid email address!!!"}, status=status.HTTP_400_BAD_REQUEST)
        if user.email_verified == True:
            return Response(data={"error": "Email already verified!!!"}, status=status.HTTP_400_BAD_REQUEST)
        verify = EmailVerify.objects.create(user=user, otp=otp)
        email_from = settings.EMAIL_HOST_USER
        email_subject = "Email Verification"
        email_body = "Your One Time Password is " + str(otp)
        send_mail(email_subject, email_body, email_from, [serializer.data['email']], fail_silently=False)
        return Response(data={"success": "code sent to your email"})
    
    @action(methods=['post'],url_path="verify_email",detail=False,permission_classes=[permissions.AllowAny,])
    def verifyemail(self,request):
        """
        The above function verifies the email address of a user by checking the OTP (One-Time Password)
        provided and updates the user's email_verified field to True if the verification is successful.
        
        :param request: The request object contains information about the HTTP request made to the
        server, including the data sent in the request body
        :return: The code is returning a response in JSON format. If the user is not found or the OTP
        authentication fails, it returns an error message with a status code of 400 (Bad Request). If
        the email verification is successful, it returns a success message with a status code of 200.
        """
        otp = request.data.get('otp')
        email = request.data.get('email')
        user = User.objects.filter(email=email).first()
        if user is None:
            return Response(data={"error": "Please enter correct mail address"}, status=status.HTTP_400_BAD_REQUEST)
        res = EmailVerify.objects.filter(otp=otp,user=user).first()
        if res is None:
            res1 = EmailVerify.objects.filter(user=user).first()
            res1.delete()
            return Response(data={"error": "Otp authentication failed.Please generate new Otp!!!"}, status=status.HTTP_400_BAD_REQUEST)
        res.delete()
        user.email_verified = True
        user.save()
        return Response(data={"success": "Email Verified Successfully!!!"})

    @action(methods=['post'],url_path="forgot_password", detail=False,permission_classes=[permissions.AllowAny,])
    def forgot_password(self, request):
        """
        The above function is a Django view that handles the forgot password functionality by generating
        a random OTP, saving it in the database, and sending it to the user's email address.
        
        :param request: The request object contains information about the HTTP request made to the API,
        such as the request method (POST in this case) and the data sent in the request body
        :return: The code is returning a response with a success message indicating that the OTP
        (One-Time Password) has been sent to the user's email address.
        """
        serializer = self.get_serializer(data=request.data)
        serializer.is_valid(raise_exception=True)
        
        otp = secrets.randbelow(999999 - 100000 + 1) + 100000

        user = User.objects.filter(email=serializer.data['email']).first()
        if user is None:
            return Response(data={"error": "Please enter a valid email address"}, status=status.HTTP_400_BAD_REQUEST)
        
        if user.email_verified == False:
            return Response(data={"error": "Please verify your email address"}, status=status.HTTP_400_BAD_REQUEST)
        
        forget = ForgetPassword.objects.create(user=user, otp=otp)
        forget.save()

        email_from = settings.EMAIL_HOST_USER
        email_subject = "Reset Password"
        email_body = "You have forgot you account password. Your One Time Password is " + str(otp)
        send_mail(email_subject, email_body, email_from, [serializer.data['email']], fail_silently=False)
        return Response(data={"success": "code sent to your email"})

        
    @action(methods=['post'],url_path="reset_password", detail=False,permission_classes=[permissions.AllowAny,])
    def reset_password(self, request):
        """
        The above function is a Django view that handles the password reset functionality by verifying the
        OTP and updating the user's password.
        
        :param request: The request object contains information about the HTTP request being made, such as
        the headers, body, and method
        :return: The code is returning a response object with the following data:
        """
        otp = request.data.get('otp')
        email = request.data.get('email')
        password = request.data.get('password')
        password2 = request.data.get('password2')
        user = User.objects.filter(email=email).first()
        if user is None:
            return Response(data={"error": "Please enter valid email address"}, status=status.HTTP_400_BAD_REQUEST)
        forget = ForgetPassword.objects.filter(otp=otp, user=user).first()
        if forget is None:
            return Response(data={"error":"Invalid One Time Password."}, status=status.HTTP_400_BAD_REQUEST)
                
        user = forget.user
        if password == password2:
            user.set_password(password)
            user.save()
            forget.delete()
            return Response(data={"success": "password reset successfully"})
        else:
            messages.error(request, 'Password not matching.')
            return Response(data={"error": "Password not matching"}, status=status.HTTP_400_BAD_REQUEST)
        
    @action(methods=['post'],url_path='follow', detail=False, permission_classes=[permissions.IsAuthenticated])
    def follow(self, request):
        """
        This function allows a user to follow another user by creating a new entry in the Follow model.
        
        :param request: The `request` parameter is an object that represents the HTTP request made by the
        client. It contains information such as the request method (e.g., GET, POST), headers, user
        authentication details, and the request data (e.g., form data, JSON payload). In this case, the `
        :return: The code is returning a Response object with either an error message or a success message.
        If the member is not None, indicating that the user is already following the specified user, it will
        return a Response object with an error message: {"error":"Already following!!!"}. Otherwise, it will
        create a new Follow object and return a Response object with a success message:
        {"success":"followed!!!"
        """
        instance = User.objects.filter(id=request.data["followed_user"]).first()
        member = Follow.objects.filter(followed_user=instance, user=request.user).first()
        if member is not None:
            return Response(data={"error":"Already following!!!"})
        Follow.objects.create(followed_user=instance, user=request.user)
        return Response(data={"success":"followed!!!"})

    @action(methods=['post'],url_path='unfollow', detail=False, permission_classes=[permissions.IsAuthenticated])
    def unfollow(self, request):
        """
        This function allows a user to unfollow another user.
        
        :param request: The `request` parameter is an object that represents the HTTP request made by
        the client. It contains information such as the request method (e.g., GET, POST), headers, body,
        and user authentication details. In this case, it is used to retrieve the data sent in the
        request body,
        :return: The code is returning a response in JSON format. If the member exists and is
        successfully deleted, it will return a success message: {"success":"UnFollowed!!!"}. If the
        member does not exist, it will return an error message: {"error":"Did not Follow!!!"}.
        """
        instance = User.objects.filter(id=request.data["followed_user"]).first()
        member = Follow.objects.filter(followed_user=instance,user=request.user).first()
        if member is not None:
            member.delete()
            return Response(data={"success":"UnFollowed!!!"})
        else:
            return Response(data={"error":"Did not Follow!!!"})
    
    @action(methods=['get'],url_path='myactivity',detail=False,permission_classes=[permissions.IsAuthenticated])
    def myactivity(self,request):
        """
        The `myactivity` function retrieves the activities of the authenticated user and returns them as
        a serialized response.
        
        :param request: The `request` parameter is an object that represents the HTTP request made by
        the client. It contains information such as the request method (GET, POST, etc.), headers, query
        parameters, and the user making the request (if authenticated)
        :return: The response will contain a JSON object with a "success" key and the serialized data of
        the user's activities as the value.
        """
        activities = UserActivity.objects.filter(user_id=request.user)
        serializer = UserActivitySerializer(activities,many=True)
        return Response(data={"success":serializer.data})
        
    @action(methods=['get'],url_path="followers", detail=False,permission_classes=[UserPermission])
    def followers(self,request):
        """
        This function retrieves the followers of a user and returns a serialized response.
        
        :param request: The `request` parameter is an object that represents the HTTP request made by
        the client. It contains information such as the request method (GET, POST, etc.), headers, query
        parameters, and body
        :return: The code is returning a response with the serialized data of the followers of a user
        specified by the "username" query parameter. The response data is in the format of a dictionary
        with a key "success" and the value being the serialized data of the followers.
        """
        instance = User.objects.filter(username=request.query_params.get("username")).first()
        member = Follow.objects.filter(followed_user=instance)
        serializer = FollowersSerializer(member,many=True,context={'request':request})
        return Response(data={"success": serializer.data})

    @action(methods=['get'],url_path="following", detail=False,permission_classes=[UserPermission])
    def following(self,request):
        """
        The above function retrieves the list of users that a given user is following and returns it as
        a serialized response.
        
        :param request: The `request` parameter is the HTTP request object that contains information
        about the current request, such as the user making the request, the requested URL, and any query
        parameters or data sent with the request. It is passed to the view function or method as an
        argument
        :return: The code is returning a response with a JSON object containing the serialized data of
        the following members of a user. The JSON object has a "success" key with the value being the
        serialized data of the following members.
        """
        instance = User.objects.filter(username=request.query_params.get("username")).first()
        member = Follow.objects.filter(user=instance.id)
        serializer = FollowingSerializer(member,many=True,context={'request':request})
        return Response(data={"success": serializer.data})
    
    @action(methods=['get'],url_path="messages", detail=False,permission_classes=[UserPermission])
    def messages(self,request):
        """
        This function retrieves the most recent message and number of unread messages for each user that
        has messaged the current user, and orders it by the most recent message.
        
        :param request: The `request` parameter is an object that represents the HTTP request made by
        the client. It contains information such as the user making the request, the HTTP method used
        (GET, POST, etc.), and any data or parameters sent with the request. In this case, it is used to
        identify the
        :return: The response will be a JSON object with a "success" key and the serialized data of the
        messages as its value.
        """
        # retrieve most recent message and number of unread messages of each user that has messaged the current user and order it by the most recent message
        messages = PersonalMessage.objects.filter(Q(sender=request.user) | Q(receiver=request.user)).distinct('sender','receiver').order_by('sender','receiver','-created_at')
        serializer = MessageListSerializer(messages,many=True,context={'request':request})
        return Response(data={"success": serializer.data})

class CommunityViewset(viewsets.ModelViewSet):
    # The above code is defining a view for a Django REST Framework API endpoint for the `Community`
    # model. It retrieves all instances of the `Community` model from the database using the
    # `Community.objects.all()` method and assigns it to the `queryset` variable. It also retrieves
    # all instances of the `CommunityMeta` model and assigns it to the `queryset2` variable, and
    # retrieves all instances of the `CommunityMember` model and assigns it to the `queryset3`
    # variable.
    queryset = Community.objects.all()
    queryset2 = CommunityMeta.objects.all()
    queryset3 = CommunityMember.objects.all()
    permission_classes = [CommunityPermission]
    parser_classes = [parsers.JSONParser, parsers.MultiPartParser, parsers.FormParser]
    serializer_class = CommunitySerializer
    filter_backends = [DjangoFilterBackend, SearchFilter]
    http_method_names = ['post', 'get', 'put', 'delete']
    lookup_field = "Community_name"

    search_fields = ['Community_name']
    
    # The above code defines a dictionary called `action_serializers` which maps different actions to
    # their respective serializers. Each key in the dictionary represents an action, such as "create",
    # "update", "promote_member", etc., and the corresponding value is the serializer class associated
    # with that action. These serializers are used to serialize and deserialize data when performing
    # different actions on a community object.
    action_serializers = {
        "create":CommunityCreateSerializer,
        "update":CommunityUpdateSerializer,
        "promote_member":PromoteSerializer,
        "addPublishedInfo":ArticlePostPublishSerializer,
        "getMembers":CommunityMemberSerializer,
        "getArticles": CommunityMetaArticlesSerializer,
        "list": CommunitylistSerializer,
        "retrieve": CommunityGetSerializer,
        "join_request":JoinRequestSerializer,
        "get_requests":CommunityRequestGetSerializer,
        "approve_request":ApproverequestSerializer,
        "subscribe": SubscribeSerializer,
        "unsubscribe": SubscribeSerializer,
        'mycommunity': CommunitySerializer,
    }
    
    def get_serializer_class(self):
        return self.action_serializers.get(self.action, self.serializer_class)
    
    def list(self, request):

        response = super(CommunityViewset, self).list(request)

        return Response(data={"success":response.data})
    
    def retrieve(self, request, Community_name):
        obj = self.get_object()
        self.check_object_permissions(request,obj)
        response = super(CommunityViewset, self).retrieve(request,Community_name=Community_name)

        return Response(data={"success":response.data})

    def create(self, request):
        
        member = self.queryset.filter(user=request.user).first()
        if member is not None:
            return Response(data={"error": "You already created a community.You can't create another community!!!"}, status=status.HTTP_400_BAD_REQUEST)
        super(CommunityViewset, self).create(request)

        return Response(data={"success": "Community successfully added"})


    def update(self, request, Community_name):
        obj = self.get_object()
        self.check_object_permissions(request,obj)
        instance = self.get_object()
        serializer = self.get_serializer(instance, data=request.data, partial=True)
        serializer.is_valid(raise_exception=True)
        self.perform_update(serializer)

        return Response(data={"success": serializer.data})


    def destroy(self, request, Community_name ):
        obj = self.get_object()
        self.check_object_permissions(request,obj)
        super(CommunityViewset, self).destroy(request,Community_name=Community_name)

        return Response(data={"success": "community successfully deleted"})

    @action(methods=['GET'], detail=False, url_path='(?P<Community_name>.+)/articles', permission_classes=[CommunityPermission])
    def getArticles(self, request, Community_name):
        """
        This function retrieves articles belonging to a specific community and returns them as a
        response.
        
        :param request: The request object represents the HTTP request made by the client. It contains
        information such as the request method (GET, POST, etc.), headers, and query parameters
        :param Community_name: The `Community_name` parameter is a string that represents the name of a
        community. It is used to filter the articles based on the community name
        :return: The response being returned is a JSON object with the key "success" and the value being
        the serialized data of the articles related to the specified community.
        """
        obj = self.get_object()
        self.check_object_permissions(request,obj)
        response = self.queryset2.filter(community__Community_name=Community_name)
        serializer = CommunityMetaArticlesSerializer(data=response, many=True)
        serializer.is_valid()
        articles = serializer.data
        return Response(data={"success": articles})

    @action(methods=['get'], detail=False, url_path="mycommunity", permission_classes=[permissions.IsAuthenticated,])
    def getMyCommunity(self, request):
        """
        This function retrieves the community that the authenticated user is an admin of.
        
        :param request: The `request` parameter is an object that represents the HTTP request made by
        the client. It contains information such as the request method (GET, POST, etc.), headers, query
        parameters, and the user making the request. In this case, it is used to identify the user
        making the request
        :return: The code is returning a response with the data of the first community that the
        authenticated user is an admin of. The data is returned as a dictionary with a key "success" and
        the value being the community information.
        """
        member = CommunityMember.objects.filter(user=request.user,is_admin=True).first()
        instance = Community.objects.filter(id=member.community.id)
        serializer = CommunitySerializer(data=instance, many=True)
        serializer.is_valid()
        community = serializer.data
        return Response(data={"success": community[0]})
    
    @action(methods=['POST'], detail=False, url_path='(?P<Community_name>.+)/article/(?P<article_id>.+)/publish',permission_classes=[CommunityPermission])
    def addPublishedInfo(self, request, Community_name, article_id):
        """
        This function adds license, article file, DOI, and published date to a published article in a
        community.
        
        :param request: The request object contains information about the current HTTP request, such as
        the headers, body, and user authentication details
        :param Community_name: The Community_name parameter is a string that represents the name of a
        community. It is used to filter the articles based on the community they belong to
        :param article_id: The `article_id` parameter is the unique identifier of the article that you
        want to add published information to. It is used to retrieve the specific article from the
        database
        :return: The code is returning a response with data indicating whether the action was successful
        or not. If the condition `article.published != Community_name` is true, it will return a
        response with an error message. Otherwise, it will update the article object with the provided
        data and return a response with a success message.
        """
        obj = self.get_object()
        self.check_object_permissions(request,obj)
        article = Article.objects.filter(id=article_id).first()
        if(article.published != Community_name):
            return Response(data={"error": "This action can't be performed"})
        else:
            data = request.data
            article.license = data["license"]
            article.published_article_file = data["published_article_file"]
            article.doi = data["doi"]
            article.published_date = datetime.datetime.now()
            article.save()
            return Response(data={"success": "You added the license,Article file to the published Article"})
    
    @action(methods=['GET'],detail=False,url_path='(?P<Community_name>.+)/members',permission_classes=[CommunityPermission])
    def getMembers(self, request, Community_name):
        """
        This function retrieves the members of a community and returns a response with the list of
        users.
        
        :param request: The request object contains information about the current HTTP request, such as
        the headers, method, and body
        :param Community_name: The `Community_name` parameter is a variable that captures the name of
        the community for which you want to retrieve the members. It is extracted from the URL path
        using regular expression matching
        :return: The response being returned is a JSON object with the key "success" and the value being
        the list of members in the specified community.
        """
        obj = self.get_object()
        self.check_object_permissions(request,obj)
        response = self.queryset3.filter(community=obj)
        serializer = self.get_serializer(data=response, many=True)
        serializer.is_valid()
        users = serializer.data
        return Response(data={"success": users})
    
    @action(methods=['POST'],detail=False, url_path='(?P<Community_name>.+)/promote_member',permission_classes=[CommunityPermission]) 
    def promote_member(self, request, Community_name):
        """
        This function promotes a member of a community by updating their user_id in the serializer.
        
        :param request: The `request` parameter is an object that represents the HTTP request made by
        the client. It contains information such as the request method (e.g., GET, POST), headers, query
        parameters, and request body
        :param Community_name: The `Community_name` parameter is a variable that captures the name of
        the community in the URL path. It is used to identify the specific community for which the
        member is being promoted
        :return: The code is returning a Response object with the data and status specified in the code.
        If the member is not found, it returns a Response with an error message and a status of 404 (Not
        Found). If the member is already an admin, it also returns a Response with an error message and
        a status of 404 (Not Found). If the request is successful, it saves the updated data
        """
        obj = self.get_object()
        self.check_object_permissions(request,obj)
        member = User.objects.filter(id=request.data["user_id"]).first()
        if member is None:
            return Response(data={"error": "User not found"}, status=status.HTTP_404_NOT_FOUND)
        admin = Community.objects.filter(user_id=request.data["user_id"],Community_name=Community_name).first()
        if admin is not None:
            return Response(data={"error": "You cant perform this action"},status=status.HTTP_404_NOT_FOUND)
        serializer = self.get_serializer(obj, data=request.data, partial=True)
        serializer.is_valid(raise_exception=True)
        serializer.save()
        
        return Response(data={"success": "member promoted successfully"})
    
    @action(methods=['DELETE'],detail=False, url_path='(?P<Community_name>.+)/remove_member/(?P<user_id>.+)',permission_classes=[CommunityPermission]) 
    def remove_member(self, request, Community_name, user_id):
        """
        This function removes a member from a community and sends them an email notification.
        
        :param request: The HTTP request object that contains information about the request made by the
        client
        :param Community_name: The name of the community from which the member will be removed
        :param user_id: The `user_id` parameter is the unique identifier of the user that you want to
        remove from the community
        :return: The code is returning a JSON response with the data "success": "member removed
        successfully" if the member is successfully removed from the community.
        """
        obj = self.get_object()
        self.check_object_permissions(request,obj)

        admin = Community.objects.filter(user_id=user_id).first()
        if admin is not None:
            return Response(data={"error": "You cant perform this action"},status=status.HTTP_404_NOT_FOUND)
        
        try:
            member = CommunityMember.objects.filter(community=obj, user_id=user_id).first()
            emails = []
            emails.append(member.user.email)
            if member is None:
                return Response(data={"error": "Not member of community"}, status=status.HTTP_404_NOT_FOUND)
            member.delete()
            send_mail(f'you are removed from {obj}',f'You have been removed from {obj}.Due to inappropriate behaviour', settings.EMAIL_HOST_USER , emails, fail_silently=False)

            
        except Exception as e:
            return Response(data={'error': 'unable to delete it.Please try again later!!!'}, status=status.HTTP_400_BAD_REQUEST)
        
        return Response(data={"success": "member removed successfully"})
    
    
    @action(methods=['POST'],detail=False, url_path='(?P<Community_name>.+)/join_request',permission_classes=[CommunityPermission])
    def join_request(self, request, Community_name):
        """
        This function handles a POST request to join a community and saves the join request in the
        database.
        
        :param request: The `request` parameter is the HTTP request object that contains information
        about the request made by the client, such as the request method, headers, and body
        :param Community_name: The `Community_name` parameter is a named capture group in the URL
        pattern. It captures the name of the community that the user wants to send a join request to
        :return: The code is returning a response with a JSON object containing the data from the
        serializer, wrapped in a "success" key.
        """
        obj = self.get_object()
        data = request.data
        data["community"] = obj.id

        serializer = self.get_serializer(data=data)
        serializer.is_valid(raise_exception=True)
        serializer.save()

        return Response(data={"success":serializer.data})

    @action(methods=['GET'],detail=False, url_path='(?P<Community_name>.+)/get_requests',permission_classes=[CommunityPermission])
    def get_requests(self, request, Community_name):
        """
        This function retrieves all requests related to a specific community and returns them in a
        serialized format.
        
        :param request: The `request` parameter is the HTTP request object that contains information
        about the current request, such as the request method, headers, and query parameters. It is
        provided by the Django REST Framework
        :param Community_name: The `Community_name` parameter is a variable that captures the name of
        the community for which you want to retrieve requests. It is specified in the URL pattern as
        `(?P<Community_name>.+)`, which means that any string can be captured and assigned to the
        `Community_name` variable
        :return: The response being returned is a JSON object with the key "success" and the value being
        the serialized data of the CommunityRequests objects.
        """
        obj = self.get_object()
        requests = CommunityRequests.objects.filter(community=obj)
        serializer = self.get_serializer(requests, many=True)

        return Response(data={"success":serializer.data})

    @action(methods=['POST'],detail=False, url_path='(?P<Community_name>.+)/approve_request',permission_classes=[CommunityPermission])
    def approve_request(self, request, Community_name):
        """
        This function approves a join request for a community and adds the user to the community's
        members list.
        
        :param request: The `request` parameter is the HTTP request object that contains information
        about the request made by the client. It includes details such as the request method (e.g., GET,
        POST), headers, body, and user authentication
        :param Community_name: The `Community_name` parameter is a named capture group in the URL
        pattern. It captures the name of the community from the URL. For example, if the URL is
        `/communities/my-community/approve_request`, then `Community_name` will be set to
        `"my-community"`
        :return: The code is returning a Response object with the data {"success": serializer.data}.
        """
        obj = self.get_object()
        joinrequest = CommunityRequests.objects.filter(community=obj).first()

        serializer = self.get_serializer(joinrequest, data=request.data, partial=True)
        serializer.is_valid(raise_exception=True)
        serializer.save()

        if serializer.data['status']=="approved":
            obj.members.add(serializer.data['user'])

        joinrequest.delete()

        return Response(data={"success":serializer.data})
    
    @action(methods=['post'], detail=False,url_path='(?P<Community_name>.+)/subscribe', permission_classes=[permissions.IsAuthenticated])
    def subscribe(self, request, Community_name):
        """
        This function allows a user to subscribe to a community if they are not already subscribed.
        
        :param request: The `request` parameter is an object that represents the HTTP request made by
        the client. It contains information such as the request method (e.g., GET, POST), headers, user
        authentication details, and the request body
        :param Community_name: The Community_name parameter is a string that represents the name of the
        community that the user wants to subscribe to
        :return: The code is returning a response in JSON format. If the user is already subscribed to
        the community, it will return a response with an error message "Already Subscribed!!!". If the
        user is not already subscribed, it will create a new subscription and return a response with a
        success message "Subscribed!!!".
        """
        member = Subscribe.objects.filter(community__Community_name=Community_name, user=request.user).first()
        if member is not None:
            return Response(data={"error":"Already Subscribed!!!"})
        instance = Community.objects.filter(Community_name=Community_name).first()
        Subscribe.objects.create(community=instance, user=request.user)
        return Response(data={"success":"Subscribed!!!"})

    @action(methods=['post'], detail=False,url_path='(?P<Community_name>.+)/unsubscribe', permission_classes=[permissions.IsAuthenticated])
    def unsubscribe(self, request,Community_name):
        """
        This function allows a user to unsubscribe from a community by deleting their subscription
        entry.
        
        :param request: The request object contains information about the current HTTP request, such as
        the user making the request, the HTTP method used (e.g., GET, POST), and any data sent with the
        request
        :param Community_name: The Community_name parameter is a string that represents the name of the
        community that the user wants to unsubscribe from
        :return: The code is returning a response in JSON format. If the member is found and
        successfully deleted, it will return a success message: {"success":"Unsubscribed!!!"}. If the
        member is not found, it will return an error message: {"error":"Did not Subscribe!!!"}.
        """
        member = Subscribe.objects.filter(community__Community_name=Community_name,user=request.user).first()
        if member is not None:
            member.delete()
            return Response(data={"success":"Unsubscribed!!!"})
        else:
            return Response(data={"error":"Did not Subscribe!!!"})

    
class ArticleViewset(viewsets.ModelViewSet):
    # The above code is defining a Django view for handling CRUD operations on the Article model. It
    # specifies the queryset to retrieve all Article objects, sets the permission classes to
    # ArticlePermission, and defines the parser classes for handling JSON, multipart, and form data.
    # It also specifies the serializer class to use for serializing and deserializing Article objects,
    # and sets the filter backends to DjangoFilterBackend, SearchFilter, and OrderingFilter for
    # filtering, searching, and ordering the queryset. The filterset_class is set to ArticleFilter for
    # more advanced filtering options. The allowed HTTP methods are specified as post, get
    queryset = Article.objects.all()
    permission_classes = [ArticlePermission]
    parser_classes = [parsers.JSONParser, parsers.MultiPartParser, parsers.FormParser]
    serializer_class = ArticleSerializer
    filter_backends = [DjangoFilterBackend, SearchFilter,filters.OrderingFilter]
    filterset_class = ArticleFilter
    http_method_names = ['post', 'get', 'put', 'delete']
    search_fields = ['article_name', 'keywords', 'authorstring']
    
    action_serializers = {
        "list": ArticlelistSerializer,
        "retrieve":ArticleGetSerializer,
        "create":ArticleCreateSerializer,
        "approve_article":ApproveSerializer,
        "approve_review":InReviewSerializer,
        "reject_article": RejectSerializer,
        "submit_article":SubmitArticleSerializer,
        "update": ArticleUpdateSerializer,
        "getIsapproved": CommunityMetaApproveSerializer,
        "getPublished": ArticlePublishSelectionSerializer,
        "status": StatusSerializer,
        "updateViews": ArticleViewsSerializer,
        "block_user": ArticleBlockUserSerializer,
        "favourite": FavouriteCreateSerializer,
        "unfavourite": FavouriteSerializer,
        "favourites": FavouriteSerializer

    }
    
    def get_serializer_class(self):
        return self.action_serializers.get(self.action, self.serializer_class)
    
    def get_queryset(self):
        queryset = self.queryset
        return queryset

    
    def list(self, request):
        response = super(ArticleViewset, self).list(request)

        return Response(data={"success":response.data})
    
    def retrieve(self, request, pk):
        obj = self.get_object()
        self.check_object_permissions(request,obj)
        response = super(ArticleViewset, self).retrieve(request,pk=pk)

        return Response(data={"success":response.data})

    def create(self, request):
        name = request.data['article_name']
        name = name.replace(' ','_')
        article = self.queryset.filter(article_name=name).first()
        if article is not None:
            return Response(data={"error": "Article with same name already exists!!!"}, status=status.HTTP_400_BAD_REQUEST)
        response = super(ArticleViewset, self).create(request)
        
        # send the response as a JSON object with a "success" key and the serialized data of the article
        return Response(data={"success":response.data})

    def update(self, request, pk):
        obj = self.get_object()
        self.check_object_permissions(request,obj)
        instance = self.get_object()
        serializer = self.get_serializer(instance, data=request.data, partial=True)
        serializer.is_valid(raise_exception=True)
        self.perform_update(serializer)
        article = Article.objects.filter(id=pk).first()
        response = ArticleGetSerializer(article,context={'request': request})
        return Response(data={"success": "Article successfully updated", "data":response.data})

    def destroy(self, request, pk ):
        obj = self.get_object()
        self.check_object_permissions(request,obj)

        super(ArticleViewset, self).destroy(request,pk=pk)

        return Response(data={"success": "Article successfully deleted"})
    
    @action(methods=['get'], detail=True, url_path='comment/(?P<comment_id>.+)', permission_classes=[ArticlePermission])
    def retrieve_comment(self, request, pk, article_id=None, comment_id=None):
        # Fetch the first comment with the given ID 
        comment = CommentBase.objects.filter(article=pk, id=comment_id).first()
        if comment:
            # If the comment exists, serialize it and return it in the response
            # Pass the request context to the serializer
            serializer = CommentSerializer(comment, context={"request": request})
            return Response(serializer.data)
        else:
            # If the comment does not exist, return a 404 Not Found response
            return Response(status=404)

    @action(methods=['get'], detail=False, url_path='(?P<pk>.+)/isapproved', permission_classes=[ArticlePermission])
    def getIsapproved(self, request, pk):
        """
        This function retrieves the status of an article in different communities with an accepted
        status.
        
        :param request: The request object contains information about the current HTTP request, such as
        the user making the request, the headers, and the request method
        :param pk: The `pk` parameter in the `getIsapproved` method represents the primary key of the
        article for which you want to retrieve the status in different communities with an accepted
        status
        :return: The response is a JSON object containing the success status and the communities where
        the article has been approved.
        """
        # Retrieve the article object from the database
        obj = self.get_object()
        # Check if the user has permission to access the article
        self.check_object_permissions(request,obj)
        response = CommunityMeta.objects.filter(article_id=pk)
        serializer = CommunityMetaApproveSerializer(data=response, many=True)
        serializer.is_valid()
        communities = serializer.data
        return Response(data={"success": communities})

    @action(methods=['post'],detail=False, url_path='(?P<pk>.+)/approve_for_review', permission_classes=[ArticlePermission])
    def approve_review(self, request, pk):
        """
        This function approves an article for the review process.
        
        :param request: The request object contains information about the HTTP request made to the API,
        such as the request method (POST in this case), headers, and body
        :param pk: The "pk" parameter in the URL pattern is used to capture the primary key of the
        article that needs to be approved for review. It is a placeholder that will be replaced with the
        actual primary key value when the URL is accessed
        :return: The code is returning a response with a success message indicating that the review
        process has started successfully.
        """
        member = Community.objects.filter(Community_name=request.data["community"]).first()
        request.data["community"] = member.id
        obj = self.get_object()
        serializer = self.get_serializer(obj,data=request.data)
        serializer.is_valid(raise_exception=True)
        serializer.save()
        return Response(data={"success":"review process started successfully"})
    
    @action(methods=['post'], detail=False, url_path='(?P<pk>.+)/publish', permission_classes=[ArticlePermission])
    def getPublished(self, request, pk):
        """
        This function selects a community for publication and updates the status of the article
        accordingly.
        
        :param request: The request object contains information about the current HTTP request, such as
        the headers, body, and user authentication details
        :param pk: The `pk` parameter is a placeholder for the primary key of the article. It is used to
        identify the specific article that is being published
        :return: The code is returning a response in the form of a JSON object. The specific content of
        the response depends on the conditions met in the code.
        """
        obj = self.get_object()
        self.check_object_permissions(request,obj)
        data = request.data
        response = CommunityMeta.objects.filter(article_id=pk,community__Community_name=data["published"]).first()
        if response is None:
            return Response(data={"error": f'Article is not submitted to {data["published"]}'}) 
        if response.status == 'accepted':
            article = Article.objects.filter(id=pk).first() 
            article.published = data['published']
            article.save()
            response.status = data['status']
            response.save()
            return Response(data={"success": f"You have chosen {data['Community_name']} to publish your article"})
        else:
            return Response(data={"error": "Article is still not approved by community"})        

    @action(methods=['get'], detail=False, url_path='favourites', permission_classes=[ArticlePermission])
    def favourites(self, request):
        """
        The above function retrieves a list of articles that have been marked as favorites by the user
        and returns them in a serialized format.
        
        :param request: The `request` parameter is an object that represents the HTTP request made by
        the client. It contains information such as the user making the request, the HTTP method used
        (GET, POST, etc.), and any data or parameters sent with the request
        :return: The code is returning a response with a JSON object containing the serialized data of
        the articles that are marked as favourites by the authenticated user. The serialized data
        includes the details of the articles such as title, content, author, etc.
        """
        favourites = Favourite.objects.filter(user=request.user).values_list('article', flat=True)
        posts = Article.objects.filter(id__in=favourites.all(),status="public")
        serializer = ArticlelistSerializer(posts, many=True, context={"request":request})
        return Response(data={"success":serializer.data})
        

    @action(methods=['post'],detail=False, url_path='(?P<pk>.+)/submit_article', permission_classes=[ArticlePermission])
    def submit_article(self, request, pk):
        """
        This function submits an article to different communities for reviewal process.
        
        :param request: The request object contains information about the current HTTP request, such as
        the request method, headers, and data
        :param pk: The `pk` parameter in the `submit_article` method represents the primary key of the
        object that the article is being submitted to. It is used to retrieve the object from the
        database and perform permission checks on it
        :return: The code is returning a response with a JSON object containing the key "success" and
        the value "Article submitted successfully for reviewal process!!!".
        """
        obj = self.get_object()
        self.check_object_permissions(request,obj)
        data = request.data
        data['article_id']=pk
        serializer = self.get_serializer(data=data)
        serializer.is_valid(raise_exception=True)
        serializer.save()
        
        return Response(data={"success": "Article submited successfully for reviewal process!!!"})

    @action(methods=['put'], detail=False, url_path='(?P<pk>.+)/updateviews',permission_classes=[ArticlePermission])
    def updateViews(self, request, pk):
        """
        This function updates the number of views for an article.
        
        :param request: The `request` parameter is the HTTP request object that contains information
        about the current request, such as the headers, body, and user authentication details. It is
        passed to the view function or method when a request is made to the corresponding URL
        :param pk: The "pk" parameter in the above code refers to the primary key of the article object
        that needs to be updated. It is used to identify the specific article that needs to have its
        views incremented
        :return: The code is returning a response with a success message if the serializer is valid and
        the view count is successfully updated. If the serializer is not valid, it returns a response
        with the serializer errors and a status of HTTP 400 Bad Request.
        """
        obj = self.get_object()
        self.check_object_permissions(request, obj)
        response = self.queryset.get(id=pk)
        serializer = ArticleViewsSerializer(response)
        article = serializer.data
        article['views'] += 1
        serializer = ArticleViewsSerializer(response, data=article)
        if serializer.is_valid():
            serializer.save() 
            return Response(data={"success": "Added a view to the article"})
        return Response(serializer.errors, status=status.HTTP_400_BAD_REQUEST)

        
    @action(methods=['post'],detail=False, url_path='(?P<pk>.+)/approve_article', permission_classes=[ArticlePermission])    
    def approve_article(self, request, pk):
        """
        This function is used by an admin to approve an article and select reviewers and moderators for
        a community.
        
        :param request: The request object contains information about the HTTP request made by the
        client, such as the headers, body, and method
        :param pk: The "pk" parameter is a regular expression pattern that matches any string of
        characters. It is used to capture the primary key (pk) of the article that needs to be approved
        :return: The response being returned is a JSON object with a "success" key and the value
        "article approved".
        """
        member = Community.objects.filter(Community_name=request.data["community"]).first()
        request.data["community"] = member.id
        obj = self.get_object()
        self.check_object_permissions(request,obj)
        serializer = self.get_serializer(obj ,data=request.data, partial=True)
        serializer.is_valid(raise_exception=True)
        serializer.save()
        
        return Response(data={"success":"article approved"})
    
    @action(methods=['post'], detail=False,url_path="favourite", permission_classes=[FavouritePermission])
    def favourite(self, request):
        """
        This function adds an article to a user's list of favorites if it is not already added.
        
        :param request: The `request` parameter is an object that represents the HTTP request made by
        the client. It contains information such as the request method (e.g., GET, POST), headers, body,
        and user authentication details. In this code snippet, the `request` object is used to access
        the data sent
        :return: The code is returning a Response object with data indicating whether the favourite was
        successfully added or if it was already added to favourites. If the favourite was already added,
        the response will contain an error message. If the favourite was successfully added, the
        response will contain a success message.
        """
        post = Favourite.objects.filter(article_id=request.data["article"], user=request.user).first()
        if post is not None:
            return Response(data={"error":"Already added to Favourites!!!"})
        Favourite.objects.create(article_id=request.data["article"], user=request.user)
        return Response(data={"success":"Favourite added!!!"})

    @action(methods=['post'], detail=False,url_path="unfavourite", permission_classes=[FavouritePermission])
    def unfavourite(self, request):
        """
        The above function is a Django view that allows a user to unfavourite an article.
        
        :param request: The `request` parameter is an object that represents the HTTP request made by
        the client. It contains information such as the request method (e.g., GET, POST), headers, body,
        and user authentication details. In this case, it is used to retrieve the data from the request
        body, specifically
        :return: The code is returning a Response object with either a success message ("Favourite
        Removed!!!") or an error message ("Favourite not found!!!").
        """
        member = Favourite.objects.filter(article_id=request.data["article"],user=request.user).first()
        if member is not None:
            member.delete()
            return Response(data={"success":"Favourite Removed!!!"})
        else:
            return Response(data={"error":"Favourite not found!!!"})
    
    @action(methods=['post'],detail=False, url_path='(?P<pk>.+)/reject_article', permission_classes=[ArticlePermission])    
    def reject_article(self, request, pk):
        """
        This function rejects an article by updating its status and returning a success message.
        
        :param request: The request object contains information about the HTTP request made by the
        client, such as the headers, body, and method
        :param pk: The `pk` parameter in the `reject_article` method represents the primary key of the
        article that is being rejected. It is used to identify the specific article that needs to be
        rejected
        :return: The response being returned is a JSON object with the key "success" and the value
        "article rejected".
        """
        member = Community.objects.filter(Community_name=request.data["community"]).first()
        request.data["community"] = member.id
        obj = self.get_object()
        self.check_object_permissions(request,obj)
        serializer = self.get_serializer(obj ,data=request.data, partial=True)
        serializer.is_valid(raise_exception=True)
        serializer.save()
        
        return Response(data={"success":"article rejected"})
    
    @action(methods=['post'],detail=False, url_path='(?P<pk>.+)/status', permission_classes=[ArticlePermission])
    def status(self, request, pk):
        """
        This function updates the status of an article based on the provided status value.
        
        :param request: The `request` parameter is an object that represents the HTTP request made by
        the client. It contains information such as the request method (e.g., GET, POST), headers, query
        parameters, and the request body
        :param pk: The "pk" parameter in the above code refers to the primary key of the article object.
        It is used to identify a specific article in the database
        :return: The code is returning a response object with the data and status code. If the "status"
        parameter is not provided in the request data, it will return a response with an error message
        and status code 400 (Bad Request). If the article with the given ID does not exist, it will
        return a response with an error message and status code 404 (Not Found). If the article status
        is
        """
        obj = self.get_object()
        self.check_object_permissions(request,obj)
        try:
            stat = request.data.get("status", None)
            if stat is None:
                return Response(data={"error":"status can't be None"}, status=status.HTTP_400_BAD_REQUEST)
                
            article = Article.objects.filter(id=pk).first()
            if article is None:
                return Response(data={"error":"article not exist"}, status=status.HTTP_404_NOT_FOUND)
            article.status = stat
            article.save()
            return Response(data={"success":f"article status changed to {stat}"})
        
        except Exception as e:
            return Response(data={"error":e}, status=status.HTTP_400_BAD_REQUEST)
    

     
class CommentViewset(viewsets.ModelViewSet):
    # The above code is defining a Django view for handling comments. It retrieves all instances of
    # the CommentBase model from the database using the `objects.all()` method and assigns it to the
    # `queryset` variable. It also retrieves all instances of the LikeBase model and assigns it to the
    # `queryset2` variable.
    queryset = CommentBase.objects.all()
    queryset2 = LikeBase.objects.all()
    permission_classes = [CommentPermission]    
    parser_classes = [parsers.JSONParser, parsers.MultiPartParser, parsers.FormParser]
    serializer_class = CommentSerializer
    filter_backends = [DjangoFilterBackend,filters.OrderingFilter]
    filterset_class = CommentFilter
    http_method_names = ['post', 'get', 'put', 'delete']
    
    action_serializer = {
        "list": CommentlistSerializer,
        "create":CommentCreateSerializer,
        "update":CommentUpdateSerializer,
        "retrieve": CommentSerializer,
        "destroy": CommentSerializer,
        "like":LikeSerializer,
        "parents": CommentParentSerializer,
        "block_user": ArticleBlockUserSerializer,
    }
    
    def get_serializer_class(self):
        return self.action_serializer.get(self.action, self.serializer_class)
    
    def get_queryset(self):
        """
        The `get_queryset` function filters the queryset based on various query parameters.
        :return: a queryset based on the provided query parameters. If the "article" parameter is not
        provided, an empty queryset is returned. Otherwise, the queryset is filtered based on the provided
        parameters (article, tag, Type, comment_type, parent_comment, and version).
        """
        article = self.request.query_params.get("article", None)
        tag = self.request.query_params.get("Community_name",None)
        Type = self.request.query_params.get("Type",None)
        comment_type = self.request.query_params.get("comment_type",None)
        parent_comment = self.request.query_params.get("parent_comment",None)
        version = self.request.query_params.get("version",None)
        if article is not None:
            if Type is not None:
                if tag is not None:
                    if comment_type is not None:
                        qs = self.queryset.filter(article=article,tag=tag,Type=Type,comment_type=comment_type,parent_comment=parent_comment,version=version)
                    else:
                        qs = self.queryset.filter(article=article,tag=tag,Type=Type,parent_comment=parent_comment,version=version)
                else:
                    if comment_type is not None:
                        qs = self.queryset.filter(article=article,Type=Type,comment_type=comment_type,parent_comment=parent_comment,version=version)
                    else:
                        qs = self.queryset.filter(article=article,Type=Type,parent_comment=parent_comment,version=version)
            else:
                if tag is not None:
                    if comment_type is not None:
                        qs = self.queryset.filter(article=article,tag=tag,comment_type=comment_type,parent_comment=parent_comment,version=version)
                    else:
                        qs = self.queryset.filter(article=article,tag=tag,parent_comment=parent_comment,version=version)
                else:
                    if comment_type is not None:
                        qs = self.queryset.filter(article=article,comment_type=comment_type,parent_comment=parent_comment,version=version)
                    else:
                        qs = self.queryset.filter(article_id=article,parent_comment=parent_comment,version=version)
        else:
            qs = CommentBase.objects.none()
            
        return qs
    
    def list(self, request):
        
        response = super(CommentViewset, self).list(request)

        return Response(data={"success":response.data})
    
    def retrieve(self, request, pk):

        response = super(CommentViewset, self).retrieve(request,pk=pk)

        return Response(data={"success":response.data})

    def create(self, request):
        """
        The `create` function checks various conditions and creates a comment, decision, or review based on
        the request data.
        
        :param request: The `request` parameter is an object that contains information about the HTTP
        request made by the client. It includes details such as the request method (GET, POST, etc.),
        headers, body, and user information. In this code snippet, the `request` object is used to access
        data sent in
        :return: The code returns a response object with different data depending on the conditions in the
        code. The possible responses are:
        """
        member = ArticleBlockedUser.objects.filter(article=request.data["article"],user=request.user).first()
        if member is not None:
            return Response(data={"error": "You are blocked from commenting on this article by article moderator!!!"}, status=status.HTTP_400_BAD_REQUEST)
        if request.data["parent_comment"] or request.data["version"]:
            request.data["Type"] = "comment"

        if request.data["Type"] == 'decision':
            moderators_arr = [moderator for moderator in ArticleModerator.objects.filter(article=request.data["article"],moderator__user = request.user)]
            if len(moderators_arr)>0:
                if self.queryset.filter(article=request.data["article"],User=request.user,Type="decision").first():
                    return Response(data={"error": "You have already made decision!!!"}, status=status.HTTP_400_BAD_REQUEST)
                else:
                    decision = request.data["decision"]
                    request.data.pop("decision")
                    communityName = request.data["tag"]
                    community = Community.objects.filter(Community_name=communityName).first()
                    member = CommunityMeta.objects.filter(article=request.data["article"],community_id=community.id).first()
                    member.status = decision
                    member.save()
                    response = super(CommentViewset, self).create(request)
                    member = CommentBase.objects.filter(id=response.data.get("id")).first()
                    created = CommentSerializer(instance=member, context={'request': request})
                    return Response(data={"success":"Decision successfully added", "comment": created.data})
            
            else: 
                return Response(data={"error": "You can't write a decision on the article!!!"}, status=status.HTTP_400_BAD_REQUEST)
        
        elif request.data['Type'] == 'review':
            author = Author.objects.filter(User=request.user,article=request.data["article"]).first()
            if author is not None:
                return Response(data={"error": "You are Author of Article.You can't submit a review"}, status=status.HTTP_400_BAD_REQUEST)
            
            c = ArticleModerator.objects.filter(article=request.data["article"],moderator__user = request.user).count()
            if c > 0:
                return Response(data={"error": "You can't make a review over article"}, status=status.HTTP_400_BAD_REQUEST)
            
            count = CommentBase.objects.filter(article=request.data["article"],User=request.user,tag=request.data['tag'],Type='review').count()
            if count == 0:
                response = super(CommentViewset, self).create(request)
                member = CommentBase.objects.filter(id=response.data.get("id")).first()
                created = CommentSerializer(instance=member, context={'request':request})
                return Response(data={"success":"Review successfully added", "comment": created.data})
            
            else: 
                return Response(data={"error":"Review already added by you!!!"}, status=status.HTTP_400_BAD_REQUEST)
                
        else:
            if request.data['Type'] == 'comment' and (request.data['parent_comment'] or request.data['version']) is None:
                return Response(data={"error":"Comment must have a parent instance"}, status=status.HTTP_400_BAD_REQUEST)
            
            response = super(CommentViewset, self).create(request)
            member = CommentBase.objects.filter(id=response.data.get("id")).first()
            created = CommentSerializer(instance=member, context={'request': request})
            return Response(data={"success":"Comment successfully added","comment": created.data})


    def update(self, request, pk):
        instance = self.get_object()
        serializer = self.get_serializer(instance, data=request.data, partial=True)
        serializer.is_valid(raise_exception=True)
        self.perform_update(serializer)

        return Response(data={"success":serializer.data})


    def destroy(self, request, pk ):
        member = CommentBase.objects.filter(id=pk).first()
        if member is None:
            return Response(data={"error":"Comment not found!!!"}, status=status.HTTP_404_NOT_FOUND)
        member.delete()
        return Response(data={"success":"Comment successfully deleted"})
    
    @action(methods=['post'], detail=False, permission_classes=[permissions.IsAuthenticated])
    def like(self, request):
        """
        This function allows authenticated users to like or rate a comment, updating the rank of the
        comment's user and the overall rank of the comment.
        
        :param request: The `request` parameter is an object that represents the HTTP request made by the
        client. It contains information such as the request method (e.g., POST), headers, user
        authentication details, and the data sent in the request body. In this code snippet, the `request`
        object is used to
        :return: The code is returning a response in the form of a JSON object. If the condition `if member
        is not None` is true, it returns a success message "Comment rated successfully." If the condition is
        false, it creates a new `LikeBase` object, updates the rank of the comment's user, and returns the
        success message "Comment rated successfully."
        """
        serializer = self.get_serializer(data=request.data)
        serializer.is_valid(raise_exception=True)
        member = LikeBase.objects.filter(user=request.user, post=serializer.data['post']).first()
        comment = CommentBase.objects.filter(id=serializer.data['post']).first()
        if comment.User == request.user:
            return Response(data={'error': "you can't rate your comment"}, status=status.HTTP_400_BAD_REQUEST)
        handle = HandlersBase.objects.filter(User=request.user, article=comment.article).first()
        if handle is None: 
            handle = HandlersBase.objects.create(User=request.user, article=comment.article, handle_name=fake.name())
            handle.save()
        handle = HandlersBase.objects.filter(User=self.request.user,article=comment.article).first()
        if member is not None:
            rank = Rank.objects.filter(user=comment.User).first()
            rank.rank -= member.value
            rank.rank += serializer.data['value']
            member.value = serializer.data['value']
            member.save()
            rank.save()
            return Response({'success': 'Comment rated successfully.'})
        else :

            like = LikeBase.objects.create(user=self.request.user, post=comment, value=serializer.data['value'])
            like.save()
                
            rank = Rank.objects.filter(user=comment.User).first()
            if rank:
                rank.rank += serializer.data['value']
                rank.save()

            else:
                rank = Rank.objects.create(user=self.request.user, rank=serializer.data['value'])
                rank.save()
            
            return Response({'success': 'Comment rated successfully.'})
        
    @action(methods=['get'], detail=False, url_path='(?P<pk>.+)/parents', permission_classes=[permissions.IsAuthenticated,])
    def parents(self, request, pk):
        """
        This function retrieves the parent comments of a given comment.
        
        :param request: The `request` parameter is an object that represents the HTTP request made by the
        client. It contains information such as the request method (e.g., GET, POST), headers, and any data
        sent with the request
        :param pk: The "pk" parameter in the above code refers to the primary key of the comment object. It
        is used to identify the specific comment for which the parent comments need to be retrieved
        :return: The code is returning a response in the form of a JSON object. The response contains the
        serialized data of the parent comments of the given comment. The serialized data includes details
        such as the content, author, and date of the parent comments.
        """
        print("swaroop",pk)
        comment = pk
        while True:
            member = CommentBase.objects.filter(id=comment).first()
            if member.parent_comment is None:
                break
            comment = member.parent_comment.id
        response = CommentBase.objects.filter(id=comment).first()
        serializer = CommentNestedSerializer(response, context={'request': request})
        return Response(data={"success":serializer.data})
    
    @action(methods=['post'],detail=False, url_path='(?P<pk>.+)/block_user', permission_classes=[CommentPermission])
    def block_user(self, request, pk):
        """
        The above function blocks a user from accessing an article.
        
        :param request: The request object contains information about the current HTTP request, such as
        the headers, body, and user authentication details
        :param pk: The "pk" parameter in the above code refers to the primary key of the article object.
        It is used to identify the specific article that the user wants to block a user from
        :return: The code is returning a response in JSON format. If the user is already blocked, it
        will return a response with an error message: {"error": "User already blocked!!!"}. If the user
        is successfully blocked, it will return a response with a success message: {"success": "user
        blocked successfully"}.
        """
        comment = CommentBase.objects.filter(id=pk).first()
        member = ArticleBlockedUser.objects.filter(article=comment.article,user=comment.User).first()
        if member is not None:
            member.delete()
            return Response(data={"success":"User is unblocked successfully!!!"})
        ArticleBlockedUser.objects.create(article=comment.article,user=comment.User)
        return Response(data={"success":f"user blocked successfully!!!"})
 
    

class NotificationViewset(viewsets.ModelViewSet):
    # The above code is defining a Django view for handling notifications. It is using the
    # `Notification` model to retrieve all notification objects from the database. The view has a
    # permission class called `NotificationPermission` which controls access to the view. It also
    # specifies the parser classes for handling different types of data formats (JSON, multipart, form
    # data). The view uses the `NotificationSerializer` to serialize the notification objects and
    # return them as a response. The allowed HTTP methods for this view are GET, PUT, and DELETE.
    queryset = Notification.objects.all()
    permission_classes = [NotificationPermission]    
    parser_classes = [parsers.JSONParser, parsers.MultiPartParser, parsers.FormParser]
    serializer_class = NotificationSerializer
    http_method_names = ['get','put', 'delete']
        
    def get_queryset(self):
        qs = self.queryset.filter(user=self.request.user).order_by('-date')
        return qs
    
    def list(self, request):
        response = super(NotificationViewset , self).list(request)
    
        return Response(data={"success":response.data})
    
    def retrieve(self, request, pk):
        obj = self.get_object()
        self.check_object_permissions(request,obj)
        response = super(NotificationViewset, self).retrieve(request,pk=pk)
    
        return Response(data={"success":response.data})

    def update(self, request, pk):
        instance = Notification.objects.filter(id=pk).first()
        serializer = self.get_serializer(instance, data=request.data, partial=True)
        serializer.is_valid(raise_exception=True)
        self.perform_update(serializer)

        return Response(data={"success":"notification marked!!!"})
    
    def destroy(self, request, pk):
        obj = self.get_object()
        self.check_object_permissions(request,obj)
        response = super(NotificationViewset, self).destroy(request, pk)
    
        return Response(data={"success":"Notification deleted successfully."})



class SocialPostViewset(viewsets.ModelViewSet):
    # The above code is defining a Django view for handling social posts. It is using the `SocialPost`
    # model as the queryset, applying the `SocialPostPermission` class for permission checks, and
    # using various parsers for handling different types of data (JSON, multipart, form). It is also
    # using the `SocialPostSerializer` class for serialization, and applying the `PostFilters` class
    # for filtering the queryset. The allowed HTTP methods for this view are GET, POST, DELETE, and
    # PUT.
    queryset = SocialPost.objects.all()
    permission_classes = [SocialPostPermission]    
    parser_classes = [parsers.JSONParser, parsers.MultiPartParser, parsers.FormParser]
    serializer_class = SocialPostSerializer
    filter_backends = [DjangoFilterBackend, filters.OrderingFilter]
    filterset_class = PostFilters
    http_method_names = ['get', 'post', 'delete', 'put']
    
    action_serializers = {
        "create": SocialPostCreateSerializer,
        "destroy": SocialPostSerializer,
        "retrieve": SocialPostGetSerializer,
        "list": SocialPostListSerializer,
        "update": SocialPostUpdateSerializer,
        "like": SocialPostLikeSerializer,
        "unlike": SocialPostLikeSerializer,
        "bookmark": SocialPostBookmarkSerializer,
        "unbookmark": SocialPostBookmarkSerializer,
        "bookmarks": SocialPostListSerializer,
    }
        
    def get_serializer_class(self):
        return self.action_serializers.get(self.action, self.serializer_class)
    
    def get_queryset(self):
        if self.request.user.is_authenticated is False:
            qs = self.queryset.order_by('-created_at')
            return qs
        qs = self.queryset.order_by('-created_at')
        return qs
    
    def list(self, request):
        response = super(SocialPostViewset , self).list(request)
    
        return Response(data={"success":response.data})
    
    def retrieve(self, request, pk):
        obj = self.get_object()
        self.check_object_permissions(request,obj)
        response = super(SocialPostViewset, self).retrieve(request,pk=pk)
    
        return Response(data={"success":response.data})
    
    
    def create(self, request):

        response = super(SocialPostViewset, self).create(request)
    
        return Response(data={"success":"Post Successfully added!!!"})
    
    def update(self, request, pk):
        member = SocialPost.objects.filter(id=pk).first()
        if member is None:
            return Response(data={"error":"Post not found!!!"})
        serializer = SocialPostUpdateSerializer(member, data=request.data, partial=True)
        serializer.is_valid(raise_exception=True)
        self.perform_update(serializer)
        return Response(data={"success":serializer.data})
    
    def destroy(self, request, pk):
        response = SocialPost.objects.filter(id=pk).first()
        if response is None:
            return Response(data={"error":"Post not found!!!"})
        response.delete()
        return Response(data={"success":"Post Successfuly removed!!!"})
    
    @action(methods=['get'],detail=False,url_path="timeline", permission_classes=[SocialPostPermission])
    def timeline(self,request):
        """
        The above function retrieves the timeline of social posts for a user by filtering posts from
        users they are following and returning the serialized data.
        
        :param request: The `request` parameter is an object that represents the HTTP request made by
        the client. It contains information such as the request method (GET, POST, etc.), headers, user
        authentication details, and the request body
        :return: The response will contain a JSON object with a "success" key and the serialized data of
        the SocialPost objects in the "data" value.
        """
        following = Follow.objects.filter(user=request.user).values_list('followed_user', flat=True)
        posts = SocialPost.objects.filter(user__in=following.all())
        serializer = SocialPostListSerializer(posts, many=True,context={"request":request})
        return Response(data={"success":serializer.data})
    
    @action(methods=['get'],detail=False,url_path="bookmarks", permission_classes=[SocialPostPermission])
    def bookmarks(self,request):
        """
        This function retrieves the bookmarks of a user and returns the corresponding social posts.
        
        :param request: The `request` parameter is an object that represents the HTTP request made by
        the client. It contains information such as the user making the request, the HTTP method used
        (GET, POST, etc.), and any data or parameters sent with the request. In this case, the `request`
        object is
        :return: The code is returning a response with a JSON object containing the serialized data of
        the SocialPost objects that are bookmarked by the current user. The serialized data is obtained
        using the SocialPostListSerializer. The JSON object has a key "success" with the value being the
        serialized data.
        """
        bookmarks = BookMark.objects.filter(user=request.user).values_list('post', flat=True)
        posts = SocialPost.objects.filter(id__in=bookmarks.all())
        serializer = SocialPostListSerializer(posts, many=True, context={"request":request})
        return Response(data={"success":serializer.data})

    @action(methods=['post'], detail=False,url_path="like", permission_classes=[SocialPostPermission])
    def like(self, request):
        """
        This function allows a user to like a social post and returns a success message if the like is
        successful, or an error message if the user has already liked the post.
        
        :param request: The `request` parameter is an object that represents the HTTP request made by
        the client. It contains information such as the request method (e.g., GET, POST), headers, body,
        and user authentication details. In this case, it is used to retrieve the data sent in the
        request body (`
        :return: The code is returning a response in JSON format. If the post has already been liked by
        the user, it will return a response with an error message "Already Liked!!!". If the post has
        not been liked by the user, it will create a new SocialPostLike object and return a response
        with a success message "Liked!!!".
        """
        post = SocialPostLike.objects.filter(post_id=request.data["post"], user=request.user).first()
        if post is not None:
            return Response(data={"error":"Already Liked!!!"})
        SocialPostLike.objects.create(post_id=request.data["post"], user=request.user)
        return Response(data={"success":"Liked!!!"})

    @action(methods=['post'], detail=False,url_path="unlike", permission_classes=[SocialPostPermission])
    def unlike(self, request):
        """
        This function allows a user to unlike a social post by deleting their like entry from the
        database.
        
        :param request: The `request` parameter is an object that represents the HTTP request made by
        the client. It contains information such as the request method (e.g., GET, POST), headers, query
        parameters, and the request body. In this case, it is used to access the data sent in the
        request body
        :return: The code is returning a response in JSON format. If the member is found and deleted
        successfully, it returns a success message "DisLiked!!!". If the member is not found, it returns
        an error message "Post not found!!!".
        """
        member = SocialPostLike.objects.filter(post_id=request.data["post"],user=request.user).first()
        if member is not None:
            member.delete()
            return Response(data={"success":"DisLiked!!!"})
        else:
            return Response(data={"error":"Post not found!!!"})
    
    @action(methods=['post'], detail=False,url_path="bookmark", permission_classes=[SocialPostPermission])
    def bookmark(self, request):
        """
        The above function allows a user to bookmark a post if it has not already been bookmarked.
        
        :param request: The `request` parameter is an object that represents the HTTP request made by
        the client. It contains information such as the request method (e.g., GET, POST), headers, query
        parameters, and the request body. In this case, it is used to access the data sent in the
        request body
        :return: The code is returning a Response object with either an error message or a success
        message, depending on the outcome of the bookmarking operation. If the post has already been
        bookmarked by the user, it will return an error message stating "Already Bookmarked!!!". If the
        bookmarking operation is successful, it will return a success message stating "Bookmarked!!!".
        """
        post = BookMark.objects.filter(post_id=request.data["post"], user=request.user).first()
        if post is not None:
            return Response(data={"error":"Already Bookmarked!!!"})
        BookMark.objects.create(post_id=request.data["post"], user=request.user)
        return Response(data={"success":"Bookmarked!!!"})

    @action(methods=['post'], detail=False,url_path="unbookmark", permission_classes=[SocialPostPermission])
    def unbookmark(self, request):
        """
        The above function is a Django view that allows a user to unbookmark a post.
        
        :param request: The `request` parameter is an object that represents the HTTP request made by
        the client. It contains information such as the request method (e.g., GET, POST), headers, query
        parameters, and the request body. In this case, it is used to access the data sent in the
        request body
        :return: The code is returning a Response object with either a success message
        ("UnBookmarked!!!") or an error message ("BookMark not found!!!").
        """
        member = BookMark.objects.filter(post_id=request.data["post"],user=request.user).first()
        if member is not None:
            member.delete()
            return Response(data={"success":"UnBookmarked!!!"})
        else:
            return Response(data={"error":"BookMark not found!!!"})



class SocialPostCommentViewset(viewsets.ModelViewSet):
    # The above code is defining a Django view for handling social post comments. It is using the
    # `SocialPostComment` model as the queryset for retrieving comments. The view has specified the
    # `SocialPostCommentPermission` class as the permission class, which determines who can access the
    # view. It is also using various parser classes to parse the incoming request data.
    queryset = SocialPostComment.objects.all()
    permission_classes = [SocialPostCommentPermission]    
    parser_classes = [parsers.JSONParser, parsers.MultiPartParser, parsers.FormParser]
    serializer_class = SocialPostCommentSerializer
    http_method_names = ['get', 'post', 'delete', 'put']
    
    action_serializers = {
        "create": SocialPostCommentCreateSerializer,
        "destroy": SocialPostCommentSerializer,
        "retrieve": SocialPostCommentListSerializer,
        "list": SocialPostCommentListSerializer,
        "update": SocialPostCommentUpdateSerializer,
        "like": SocialPostCommentLikeSerializer,
        "unlike": SocialPostCommentLikeSerializer
    }
        
    def get_serializer_class(self):
        return self.action_serializers.get(self.action, self.serializer_class)
    
    def get_queryset(self):
        # The above code is a Python function that filters a queryset based on the values of the
        # "post" and "comment" query parameters.
        post = self.request.query_params.get("post", None)
        comment = self.request.query_params.get("comment", None)
        if comment is not None:
            qs = self.queryset.filter(post_id = post,parent_comment_id=comment)
        elif post is not None:
            qs = self.queryset.filter(post_id=post).exclude(parent_comment__isnull=False)
        else:
            qs = []
        return qs
    
    def list(self, request):
        response = super(SocialPostCommentViewset , self).list(request)
    
        return Response(data={"success":response.data})
    
    def retrieve(self, request, pk):
        obj = self.get_object()
        self.check_object_permissions(request,obj)
        response = super(SocialPostCommentViewset, self).retrieve(request,pk=pk)
    
        return Response(data={"success":response.data})
    
    
    def create(self, request):
        response = super(SocialPostCommentViewset, self).create(request)
        created = response.data
    
        return Response(data={"success":"Comment Successfully added!!!","comment": created})
    
    def update(self, request, pk):

        instance = SocialPostComment.objects.filter(id=pk).first()
        serializer = self.get_serializer(instance, data=request.data, partial=True)
        serializer.is_valid(raise_exception=True)
        self.perform_update(serializer)

        return Response(data={"success":serializer.data})
    
    def destroy(self, request, pk):
        obj = self.get_object()
        self.check_object_permissions(request,obj)
        response = super(SocialPostCommentViewset, self).destroy(request, pk)
    
        return Response(data={"success":"Comment Successfuly removed!!!"})

    @action(methods=['post'], detail=False,url_path="like", permission_classes=[SocialPostCommentPermission])
    def like(self, request):
        """
        The above function allows a user to like a social post comment, but returns an error message if
        the user has already liked the comment.
        
        :param request: The `request` parameter is an object that represents the HTTP request made by
        the client. It contains information such as the request method (e.g., GET, POST), headers, body,
        and user authentication details. In this case, it is used to retrieve the data sent in the
        request body,
        :return: The response being returned is a JSON object with either an "error" key and value if
        the comment has already been liked, or a "success" key and value if the like is successfully
        created.
        """
        if SocialPostCommentLike.objects.filter(comment_id=request.data["comment"], user=request.user).first() is not None:
            return Response(data={"error":"Already Liked!!!"})
        SocialPostCommentLike.objects.create(comment_id=request.data["comment"], user=request.user)
        return Response(data={"success":"Liked!!!"})

    @action(methods=['post'], detail=False,url_path="unlike", permission_classes=[SocialPostCommentPermission])
    def unlike(self, request):
        """
        The above function allows a user to unlike a comment on a social post.
        
        :param request: The `request` parameter is an object that represents the HTTP request made by
        the client. It contains information such as the request method (e.g., GET, POST), headers, user
        authentication details, and the request data (e.g., form data, JSON payload). In this case, the
        `
        :return: The code is returning a response in JSON format. If the comment is found and
        successfully deleted, it will return a success message: {"success": "DisLiked!!!"}. If the
        comment is not found, it will return an error message: {"error": "Comment not found!!!"}.
        """
        comment = SocialPostCommentLike.objects.filter(comment_id=request.data["comment"],user=request.user).first()
        if comment is not None:
            comment.delete()
            return Response(data={"success":"DisLiked!!!"})
        else:
            return Response(data={"error":"Comment not found!!!"})
  
    


class ArticleChatViewset(viewsets.ModelViewSet):
    # The above code is defining a Django view for handling CRUD operations on ArticleMessage objects.
    # It specifies the queryset to retrieve all ArticleMessage objects, sets the permission classes to
    # ArticleChatPermissions, and sets the parser classes to JSONParser, MultiPartParser, and
    # FormParser. The serializer_class is set to ArticleChatSerializer, which will be used to
    # serialize and deserialize ArticleMessage objects. The http_method_names are set to allow POST,
    # GET, PUT, and DELETE requests. The action_serializer dictionary maps different actions (create,
    # retrieve, list, update, destroy) to different serializers for handling those actions.
    queryset = ArticleMessage.objects.all()
    permission_classes = [ArticleChatPermissions]
    parser_classes = [parsers.JSONParser, parsers.MultiPartParser, parsers.FormParser]
    serializer_class = ArticleChatSerializer
    http_method_names = ["post", "get", "put", "delete"]

    action_serializer = {
                        "create": ArticleChatCreateSerializer,
                         "retrieve": ArticleChatSerializer,
                         "list": ArticleChatSerializer,
                         "update": ArticleChatUpdateSerializer,
                         "destroy": ArticleChatSerializer
                        }

    def get_serializer_class(self):
        return self.action_serializer.get(self.action, self.serializer_class)

    def get_queryset(self):
        article = self.request.query_params.get("article", None)
        if article is not None:
            qs = self.queryset.filter(article_id=article).order_by("created_at")
            return qs
        return ArticleMessage.objects.none()

    def list(self, request):
        response = super(ArticleChatViewset, self).list(request)

        return Response(data={"success": response.data})

    def retrieve(self, request, pk):
        obj = self.get_object()
        self.check_object_permissions(request, obj)
        response = super(ArticleChatViewset, self).retrieve(request, pk=pk)

        return Response(data={"success": response.data})

    def create(self, request):
        response = super(ArticleChatViewset, self).create(request)
        
        return Response(data={"success": response.data})

    def update(self, request, pk):
        self.get_object()
        instance = self.get_object()
        serializer = self.get_serializer(instance, data=request.data, partial=True)
        serializer.is_valid(raise_exception=True)
        self.perform_update(serializer)

        return Response(data={"success": serializer.data})

    def destroy(self, request, pk):
        super(ArticleChatViewset, self).destroy(request, pk=pk)

        return Response(data={"success": "chat successfully deleted"})


class PersonalMessageViewset(viewsets.ModelViewSet):
    queryset = PersonalMessage.objects.all()
    permission_classes = [MessagePermissions]
    parser_classes = [parsers.JSONParser, parsers.MultiPartParser, parsers.FormParser]
    serializer_class = MessageSerializer
    http_method_names = ["get", "post", "delete", "put"]

    action_serializers = {
        "create": MessageCreateSerializer,
        "retrieve": MessageSerializer,
        "list": MessageSerializer,
        "update": MessageUpdateSerializer,
        "destroy": MessageSerializer,
    }

    def get_serializer_class(self):
        return self.action_serializers.get(self.action, self.serializer_class)

    def get_queryset(self):
        qs = self.queryset.filter(Q(sender=self.request.user) | Q(receiver=self.request.user)).order_by('-created_at')
        return qs

    def list(self, request):
        response = super(PersonalMessageViewset, self).list(request)

        return Response(data={"success": response.data})

    def retrieve(self, request, pk):
        obj = self.get_object()
        self.check_object_permissions(request, obj)
        response = super(PersonalMessageViewset, self).retrieve(request, pk=pk)

        return Response(data={"success": response.data})

    def create(self, request):
        serializer = self.get_serializer(data=request.data)
        serializer.is_valid(raise_exception=True)
        serializer.save()
        return Response(
            data={"success": "Message Successfully sent", "message": serializer.data},
            status=status.HTTP_201_CREATED,
        )

    def update(self, request, pk):
        instance = self.get_object()
        serializer = self.get_serializer(instance, data=request.data, partial=True)
        serializer.is_valid(raise_exception=True)
        self.perform_update(serializer)

        return Response(data={"success": serializer.data})

    def destroy(self, request, pk):
        obj = self.get_object()
        self.check_object_permissions(request, obj)
        super(PersonalMessageViewset, self).destroy(request, pk)

        return Response(data={"success": "Message Successfuly removed!!!"})
   
>>>>>>> e608881c

<|MERGE_RESOLUTION|>--- conflicted
+++ resolved
@@ -1,1936 +1,1920 @@
-<<<<<<< HEAD
-import datetime
-import random
-
-from django.core.mail import send_mail
-from django.shortcuts import get_object_or_404
-=======
-import secrets
-from django.shortcuts import get_object_or_404, redirect, render
->>>>>>> e608881c
-from rest_framework.decorators import action
-from rest_framework import parsers, viewsets, status
-from rest_framework.response import Response
-from django.contrib import messages
-from django_filters.rest_framework import DjangoFilterBackend
-from rest_framework.filters import SearchFilter
-<<<<<<< HEAD
-from django.conf import settings
-
-from article.models import Article, Author, CommentBase
-from article.serializer.article import ArticleGetSerializer, ArticlelistSerializer
-from community.models import CommunityMember, Community, CommunityRequests
-from user.permissions import *
-from rest_framework import filters
-
-=======
-from django.db.models import Q,Count,Subquery, OuterRef
-from django.db.models.functions import Coalesce
-from app.models import *
-from app.serializer import *
-from app.permissions import *
-from app.filters import *
-from rest_framework import filters
-from django_filters import rest_framework as django_filters 
-
-class UserViewset(viewsets.ModelViewSet):
-    # The above code is defining a Django view for handling user-related operations.
-    queryset = User.objects.all()
-    permission_classes = [UserPermission]
-    parser_classes = [parsers.JSONParser, parsers.MultiPartParser, parsers.FormParser]
-    serializer_class = UserSerializer
-    filter_backends = [DjangoFilterBackend, SearchFilter]
-    http_method_names = ['get','post','put','delete']
-
-    search_fields = ['username', 'email']
-    action_serializers = {
-        'login':LoginSerializer,
-        'create':UserCreateSerializer,
-        'list': UserSerializer,
-        'update':UserUpdateSerializer,
-        'forgot_password':ForgotPasswordSerializer,
-        'reset_password':ResetPasswordSerializer,
-        'get_current_user':UserSerializer,
-        'getMyArticles':AuthorSerializer,
-        'getMyArticle':AuthorSerializer,
-        'getUserArticles':UserSerializer,
-        'getposts': SocialPostSerializer,
-        'follow': FollowSerializer,
-        'unfollow': FollowSerializer,
-        'followers': FollowersSerializer,
-        'following': FollowingSerializer,
-        'myactivity': UserActivitySerializer,
-        'verifyrequest': ForgotPasswordSerializer,
-        'verifyemail': VerifySerializer,
-        'messages': MessageListSerializer,
-        "getmyposts": SocialPostSerializer,
-    }
-
-
-    def get_serializer_class(self):
-        return self.action_serializers.get(self.action, self.serializer_class)
-
-    def get_authenticated_user(self):
-        user = get_object_or_404(self.queryset, pk=self.request.user.pk)
-        self.check_object_permissions(self.request, user)
-        return user
-
-    def list(self, request):
-
-        response = super(UserViewset, self).list(request)
-
-        return Response(data={"success": response.data})
-    
-    def retrieve(self, request, pk):
-
-        response = super(UserViewset, self).retrieve(request,pk=pk)
-        print(response.data)
-        return Response(data={"success": response.data})
-
-    def create(self, request):
-        super(UserViewset, self).create(request)
-
-        return Response(data={"success": "User successfully added"})
-
-
-    def update(self, request, pk):
-
-        instance = self.get_object()
-        serializer = self.get_serializer(instance, data=request.data, partial=True)
-        serializer.is_valid(raise_exception=True)
-        self.perform_update(serializer)
-
-        return Response(data={"success":serializer.data})
-
-
-    def destroy(self, request, pk ):
-
-        super(UserViewset, self).destroy(request,pk=pk)
-
-        return Response(data={"success": "User successfully deleted"})
-
-    @action(methods=['post'], detail=False, permission_classes=[permissions.AllowAny,])
-    def login(self, request, pk=None):
-        """
-        The above function is a login function that accepts a POST request, validates the data using a
-        serializer, and returns a success response with the serialized data.
-        
-        :param request: The `request` parameter is an object that represents the HTTP request made by
-        the client. It contains information such as the request method (e.g., GET, POST), headers, query
-        parameters, and the request body
-        :param pk: The `pk` parameter is used to identify a specific object in the API. It stands for
-        "primary key" and is typically used when performing CRUD operations (Create, Read, Update,
-        Delete) on a specific object. In this case, since `detail=False`, the `pk` parameter is
-        :return: The code is returning a Response object with the data {"success": serializer.data}.
-        """
-        serializer = self.get_serializer(data=request.data)
-        if serializer.is_valid(raise_exception=True):
-            return Response(data={"success":serializer.data})
-
-    @action(methods=['get'], detail=False, url_path="articles", permission_classes=[permissions.IsAuthenticated,])
-    def getMyArticles(self, request):
-        """
-        This function retrieves all articles written by the authenticated user.
-        
-        :param request: The `request` parameter is an object that represents the HTTP request made by
-        the client. It contains information such as the user making the request, the HTTP method used
-        (GET, POST, etc.), and any data or parameters sent with the request. In this case, the `request`
-        object is
-        :return: The code is returning a response with a JSON object containing the serialized data of
-        the articles that belong to the authenticated user. The serialized data is obtained using the
-        ArticlelistSerializer class and is passed the articles queryset as well as the request context.
-        The JSON object is wrapped in a "success" key.
-        """
-        authors = Author.objects.filter(User_id=request.user.id)
-        articles = Article.objects.filter(author__in=authors)
-        article_serializer = ArticlelistSerializer(articles, many=True, context={'request':request})
-
-        return Response(data={"success": article_serializer.data})
-    
-    @action(methods=['get'], detail=False, url_path="articles/(?P<articleId>.+)", permission_classes=[permissions.IsAuthenticated,])
-    def getMyArticle(self, request,articleId):
-        """
-        This function retrieves a specific article belonging to the authenticated user.
-        
-        :param request: The `request` parameter is the HTTP request object that contains information
-        about the current request, such as the user making the request, the request method (GET, POST,
-        etc.), and any data or parameters included in the request
-        :param articleId: The `articleId` parameter is a variable that represents the ID of the article
-        that the user wants to retrieve. It is extracted from the URL path using regular expression
-        matching
-        :return: The response will contain a JSON object with the key "success" and the value will be
-        the serialized data of the article(s) matching the given articleId.
-        """
-        authors = Author.objects.filter(User_id=request.user.id)
-        articles = Article.objects.filter(author__in=authors,id=articleId)
-        article_serializer = ArticleGetSerializer(articles, many=True, context={'request':request})
-
-        return Response(data={"success": article_serializer.data})
-    
-    @action(methods=['get'], detail=False, url_path="(?P<username>.+)/posts", permission_classes=[UserPermission])
-    def getposts(self, request, username):
-        """
-        This function retrieves all social posts for a given user.
-        
-        :param request: The `request` parameter is an object that represents the HTTP request made by
-        the client. It contains information such as the request method (GET, POST, etc.), headers, query
-        parameters, and the body of the request
-        :param username: The `username` parameter is a string that represents the username of a user. It
-        is used to filter the `User` objects and retrieve the user with the specified username
-        :return: The code is returning a response with the serialized data of the social posts belonging
-        to the user specified by the username parameter. The response data is a dictionary with a
-        "success" key, and the value is the serialized data of the posts.
-        """
-        instance = User.objects.filter(username=username).first()
-        queryset = SocialPost.objects.filter(user_id=instance.id)
-        serializer = SocialPostListSerializer(data=queryset, many=True, context={'request': request})
-        serializer.is_valid()
-        posts = serializer.data
-        return Response(data={"success": posts})
-    
-    @action(methods=['get'], detail=False, url_path="myposts", permission_classes=[UserPermission])
-    def getmyposts(self, request):
-        """
-        This function retrieves all social posts created by a specific user and returns them in
-        descending order of creation.
-        
-        :param request: The `request` parameter is an object that represents the HTTP request made by
-        the client. It contains information such as the request method (GET, POST, etc.), headers, user
-        authentication details, and query parameters
-        :return: The code is returning a response with the data of the user's posts. The data being
-        returned is a dictionary with a key "success" and the value being the serialized data of the
-        user's posts.
-        """
-        instance = User.objects.filter(id=request.user).first()
-        queryset = SocialPost.objects.filter(user_id=instance.id).order_by('-created_at')
-        serializer = SocialPostListSerializer(data=queryset, many=True, context={'request': request})
-        serializer.is_valid()
-        posts = serializer.data
-        return Response(data={"success": posts})
-    
-    @action(methods=['get'], detail=False, url_path="(?P<username>.+)/articles", permission_classes=[UserPermission])
-    def getUserArticles(self, request, username):
-        """
-        This function retrieves all articles written by a specific user and returns them as a response.
-        
-        :param request: The `request` parameter is an object that represents the HTTP request made by
-        the client. It contains information such as the request method (GET, POST, etc.), headers, query
-        parameters, and the body of the request
-        :param username: The `username` parameter is a string that represents the username of a user. It
-        is used to filter the `User` objects based on the provided username
-        :return: The response will contain a JSON object with a "success" key and the value will be a
-        list of serialized article objects.
-        """
-        user = User.objects.filter(username=username).first()
-        queryset = Author.objects.filter(User_id=user.id)
-        articles = Article.objects.filter(author__in=queryset)
-        serializer = ArticlelistSerializer(articles, many=True, context={'request':request})
-        articles = serializer.data
-        return Response(data={"success": articles})
-
-    @action(methods=['get'], detail=False,permission_classes=[permissions.IsAuthenticated,])
-    def get_current_user(self, request, pk=None):
-        """
-        get logged in user
-        """
-        serializer = self.get_serializer(self.get_authenticated_user())
-        return Response(data={"success": serializer.data})
-
-    @action(methods=['post'],url_path="verifyrequest", detail=False,permission_classes=[permissions.AllowAny,])
-    def verifyrequest(self, request):
-        """
-        The above function is a Django view that verifies a user's email address by sending an OTP
-        (One-Time Password) to their email.
-        
-        :param request: The request object contains information about the HTTP request made to the API,
-        such as the request method (POST in this case) and the data sent in the request body
-        :return: The code is returning a response with a success message "code sent to your email" if
-        the email verification request is successful.
-        """
-        serializer = self.get_serializer(data=request.data)
-        serializer.is_valid(raise_exception=True)
-        otp = secrets.randbelow(999999 - 100000 + 1) + 100000
-        user = User.objects.filter(email=serializer.data['email']).first()
-        if user is None:
-            return Response(data={"error": "Please Enter valid email address!!!"}, status=status.HTTP_400_BAD_REQUEST)
-        if user.email_verified == True:
-            return Response(data={"error": "Email already verified!!!"}, status=status.HTTP_400_BAD_REQUEST)
-        verify = EmailVerify.objects.create(user=user, otp=otp)
-        email_from = settings.EMAIL_HOST_USER
-        email_subject = "Email Verification"
-        email_body = "Your One Time Password is " + str(otp)
-        send_mail(email_subject, email_body, email_from, [serializer.data['email']], fail_silently=False)
-        return Response(data={"success": "code sent to your email"})
-    
-    @action(methods=['post'],url_path="verify_email",detail=False,permission_classes=[permissions.AllowAny,])
-    def verifyemail(self,request):
-        """
-        The above function verifies the email address of a user by checking the OTP (One-Time Password)
-        provided and updates the user's email_verified field to True if the verification is successful.
-        
-        :param request: The request object contains information about the HTTP request made to the
-        server, including the data sent in the request body
-        :return: The code is returning a response in JSON format. If the user is not found or the OTP
-        authentication fails, it returns an error message with a status code of 400 (Bad Request). If
-        the email verification is successful, it returns a success message with a status code of 200.
-        """
-        otp = request.data.get('otp')
-        email = request.data.get('email')
-        user = User.objects.filter(email=email).first()
-        if user is None:
-            return Response(data={"error": "Please enter correct mail address"}, status=status.HTTP_400_BAD_REQUEST)
-        res = EmailVerify.objects.filter(otp=otp,user=user).first()
-        if res is None:
-            res1 = EmailVerify.objects.filter(user=user).first()
-            res1.delete()
-            return Response(data={"error": "Otp authentication failed.Please generate new Otp!!!"}, status=status.HTTP_400_BAD_REQUEST)
-        res.delete()
-        user.email_verified = True
-        user.save()
-        return Response(data={"success": "Email Verified Successfully!!!"})
-
-    @action(methods=['post'],url_path="forgot_password", detail=False,permission_classes=[permissions.AllowAny,])
-    def forgot_password(self, request):
-        """
-        The above function is a Django view that handles the forgot password functionality by generating
-        a random OTP, saving it in the database, and sending it to the user's email address.
-        
-        :param request: The request object contains information about the HTTP request made to the API,
-        such as the request method (POST in this case) and the data sent in the request body
-        :return: The code is returning a response with a success message indicating that the OTP
-        (One-Time Password) has been sent to the user's email address.
-        """
-        serializer = self.get_serializer(data=request.data)
-        serializer.is_valid(raise_exception=True)
-        
-        otp = secrets.randbelow(999999 - 100000 + 1) + 100000
-
-        user = User.objects.filter(email=serializer.data['email']).first()
-        if user is None:
-            return Response(data={"error": "Please enter a valid email address"}, status=status.HTTP_400_BAD_REQUEST)
-        
-        if user.email_verified == False:
-            return Response(data={"error": "Please verify your email address"}, status=status.HTTP_400_BAD_REQUEST)
-        
-        forget = ForgetPassword.objects.create(user=user, otp=otp)
-        forget.save()
-
-        email_from = settings.EMAIL_HOST_USER
-        email_subject = "Reset Password"
-        email_body = "You have forgot you account password. Your One Time Password is " + str(otp)
-        send_mail(email_subject, email_body, email_from, [serializer.data['email']], fail_silently=False)
-        return Response(data={"success": "code sent to your email"})
-
-        
-    @action(methods=['post'],url_path="reset_password", detail=False,permission_classes=[permissions.AllowAny,])
-    def reset_password(self, request):
-        """
-        The above function is a Django view that handles the password reset functionality by verifying the
-        OTP and updating the user's password.
-        
-        :param request: The request object contains information about the HTTP request being made, such as
-        the headers, body, and method
-        :return: The code is returning a response object with the following data:
-        """
-        otp = request.data.get('otp')
-        email = request.data.get('email')
-        password = request.data.get('password')
-        password2 = request.data.get('password2')
-        user = User.objects.filter(email=email).first()
-        if user is None:
-            return Response(data={"error": "Please enter valid email address"}, status=status.HTTP_400_BAD_REQUEST)
-        forget = ForgetPassword.objects.filter(otp=otp, user=user).first()
-        if forget is None:
-            return Response(data={"error":"Invalid One Time Password."}, status=status.HTTP_400_BAD_REQUEST)
-                
-        user = forget.user
-        if password == password2:
-            user.set_password(password)
-            user.save()
-            forget.delete()
-            return Response(data={"success": "password reset successfully"})
-        else:
-            messages.error(request, 'Password not matching.')
-            return Response(data={"error": "Password not matching"}, status=status.HTTP_400_BAD_REQUEST)
-        
-    @action(methods=['post'],url_path='follow', detail=False, permission_classes=[permissions.IsAuthenticated])
-    def follow(self, request):
-        """
-        This function allows a user to follow another user by creating a new entry in the Follow model.
-        
-        :param request: The `request` parameter is an object that represents the HTTP request made by the
-        client. It contains information such as the request method (e.g., GET, POST), headers, user
-        authentication details, and the request data (e.g., form data, JSON payload). In this case, the `
-        :return: The code is returning a Response object with either an error message or a success message.
-        If the member is not None, indicating that the user is already following the specified user, it will
-        return a Response object with an error message: {"error":"Already following!!!"}. Otherwise, it will
-        create a new Follow object and return a Response object with a success message:
-        {"success":"followed!!!"
-        """
-        instance = User.objects.filter(id=request.data["followed_user"]).first()
-        member = Follow.objects.filter(followed_user=instance, user=request.user).first()
-        if member is not None:
-            return Response(data={"error":"Already following!!!"})
-        Follow.objects.create(followed_user=instance, user=request.user)
-        return Response(data={"success":"followed!!!"})
-
-    @action(methods=['post'],url_path='unfollow', detail=False, permission_classes=[permissions.IsAuthenticated])
-    def unfollow(self, request):
-        """
-        This function allows a user to unfollow another user.
-        
-        :param request: The `request` parameter is an object that represents the HTTP request made by
-        the client. It contains information such as the request method (e.g., GET, POST), headers, body,
-        and user authentication details. In this case, it is used to retrieve the data sent in the
-        request body,
-        :return: The code is returning a response in JSON format. If the member exists and is
-        successfully deleted, it will return a success message: {"success":"UnFollowed!!!"}. If the
-        member does not exist, it will return an error message: {"error":"Did not Follow!!!"}.
-        """
-        instance = User.objects.filter(id=request.data["followed_user"]).first()
-        member = Follow.objects.filter(followed_user=instance,user=request.user).first()
-        if member is not None:
-            member.delete()
-            return Response(data={"success":"UnFollowed!!!"})
-        else:
-            return Response(data={"error":"Did not Follow!!!"})
-    
-    @action(methods=['get'],url_path='myactivity',detail=False,permission_classes=[permissions.IsAuthenticated])
-    def myactivity(self,request):
-        """
-        The `myactivity` function retrieves the activities of the authenticated user and returns them as
-        a serialized response.
-        
-        :param request: The `request` parameter is an object that represents the HTTP request made by
-        the client. It contains information such as the request method (GET, POST, etc.), headers, query
-        parameters, and the user making the request (if authenticated)
-        :return: The response will contain a JSON object with a "success" key and the serialized data of
-        the user's activities as the value.
-        """
-        activities = UserActivity.objects.filter(user_id=request.user)
-        serializer = UserActivitySerializer(activities,many=True)
-        return Response(data={"success":serializer.data})
-        
-    @action(methods=['get'],url_path="followers", detail=False,permission_classes=[UserPermission])
-    def followers(self,request):
-        """
-        This function retrieves the followers of a user and returns a serialized response.
-        
-        :param request: The `request` parameter is an object that represents the HTTP request made by
-        the client. It contains information such as the request method (GET, POST, etc.), headers, query
-        parameters, and body
-        :return: The code is returning a response with the serialized data of the followers of a user
-        specified by the "username" query parameter. The response data is in the format of a dictionary
-        with a key "success" and the value being the serialized data of the followers.
-        """
-        instance = User.objects.filter(username=request.query_params.get("username")).first()
-        member = Follow.objects.filter(followed_user=instance)
-        serializer = FollowersSerializer(member,many=True,context={'request':request})
-        return Response(data={"success": serializer.data})
-
-    @action(methods=['get'],url_path="following", detail=False,permission_classes=[UserPermission])
-    def following(self,request):
-        """
-        The above function retrieves the list of users that a given user is following and returns it as
-        a serialized response.
-        
-        :param request: The `request` parameter is the HTTP request object that contains information
-        about the current request, such as the user making the request, the requested URL, and any query
-        parameters or data sent with the request. It is passed to the view function or method as an
-        argument
-        :return: The code is returning a response with a JSON object containing the serialized data of
-        the following members of a user. The JSON object has a "success" key with the value being the
-        serialized data of the following members.
-        """
-        instance = User.objects.filter(username=request.query_params.get("username")).first()
-        member = Follow.objects.filter(user=instance.id)
-        serializer = FollowingSerializer(member,many=True,context={'request':request})
-        return Response(data={"success": serializer.data})
-    
-    @action(methods=['get'],url_path="messages", detail=False,permission_classes=[UserPermission])
-    def messages(self,request):
-        """
-        This function retrieves the most recent message and number of unread messages for each user that
-        has messaged the current user, and orders it by the most recent message.
-        
-        :param request: The `request` parameter is an object that represents the HTTP request made by
-        the client. It contains information such as the user making the request, the HTTP method used
-        (GET, POST, etc.), and any data or parameters sent with the request. In this case, it is used to
-        identify the
-        :return: The response will be a JSON object with a "success" key and the serialized data of the
-        messages as its value.
-        """
-        # retrieve most recent message and number of unread messages of each user that has messaged the current user and order it by the most recent message
-        messages = PersonalMessage.objects.filter(Q(sender=request.user) | Q(receiver=request.user)).distinct('sender','receiver').order_by('sender','receiver','-created_at')
-        serializer = MessageListSerializer(messages,many=True,context={'request':request})
-        return Response(data={"success": serializer.data})
-
-class CommunityViewset(viewsets.ModelViewSet):
-    # The above code is defining a view for a Django REST Framework API endpoint for the `Community`
-    # model. It retrieves all instances of the `Community` model from the database using the
-    # `Community.objects.all()` method and assigns it to the `queryset` variable. It also retrieves
-    # all instances of the `CommunityMeta` model and assigns it to the `queryset2` variable, and
-    # retrieves all instances of the `CommunityMember` model and assigns it to the `queryset3`
-    # variable.
-    queryset = Community.objects.all()
-    queryset2 = CommunityMeta.objects.all()
-    queryset3 = CommunityMember.objects.all()
-    permission_classes = [CommunityPermission]
-    parser_classes = [parsers.JSONParser, parsers.MultiPartParser, parsers.FormParser]
-    serializer_class = CommunitySerializer
-    filter_backends = [DjangoFilterBackend, SearchFilter]
-    http_method_names = ['post', 'get', 'put', 'delete']
-    lookup_field = "Community_name"
-
-    search_fields = ['Community_name']
-    
-    # The above code defines a dictionary called `action_serializers` which maps different actions to
-    # their respective serializers. Each key in the dictionary represents an action, such as "create",
-    # "update", "promote_member", etc., and the corresponding value is the serializer class associated
-    # with that action. These serializers are used to serialize and deserialize data when performing
-    # different actions on a community object.
-    action_serializers = {
-        "create":CommunityCreateSerializer,
-        "update":CommunityUpdateSerializer,
-        "promote_member":PromoteSerializer,
-        "addPublishedInfo":ArticlePostPublishSerializer,
-        "getMembers":CommunityMemberSerializer,
-        "getArticles": CommunityMetaArticlesSerializer,
-        "list": CommunitylistSerializer,
-        "retrieve": CommunityGetSerializer,
-        "join_request":JoinRequestSerializer,
-        "get_requests":CommunityRequestGetSerializer,
-        "approve_request":ApproverequestSerializer,
-        "subscribe": SubscribeSerializer,
-        "unsubscribe": SubscribeSerializer,
-        'mycommunity': CommunitySerializer,
-    }
-    
-    def get_serializer_class(self):
-        return self.action_serializers.get(self.action, self.serializer_class)
-    
-    def list(self, request):
-
-        response = super(CommunityViewset, self).list(request)
-
-        return Response(data={"success":response.data})
-    
-    def retrieve(self, request, Community_name):
-        obj = self.get_object()
-        self.check_object_permissions(request,obj)
-        response = super(CommunityViewset, self).retrieve(request,Community_name=Community_name)
-
-        return Response(data={"success":response.data})
-
-    def create(self, request):
-        
-        member = self.queryset.filter(user=request.user).first()
-        if member is not None:
-            return Response(data={"error": "You already created a community.You can't create another community!!!"}, status=status.HTTP_400_BAD_REQUEST)
-        super(CommunityViewset, self).create(request)
-
-        return Response(data={"success": "Community successfully added"})
-
-
-    def update(self, request, Community_name):
-        obj = self.get_object()
-        self.check_object_permissions(request,obj)
-        instance = self.get_object()
-        serializer = self.get_serializer(instance, data=request.data, partial=True)
-        serializer.is_valid(raise_exception=True)
-        self.perform_update(serializer)
-
-        return Response(data={"success": serializer.data})
-
-
-    def destroy(self, request, Community_name ):
-        obj = self.get_object()
-        self.check_object_permissions(request,obj)
-        super(CommunityViewset, self).destroy(request,Community_name=Community_name)
-
-        return Response(data={"success": "community successfully deleted"})
-
-    @action(methods=['GET'], detail=False, url_path='(?P<Community_name>.+)/articles', permission_classes=[CommunityPermission])
-    def getArticles(self, request, Community_name):
-        """
-        This function retrieves articles belonging to a specific community and returns them as a
-        response.
-        
-        :param request: The request object represents the HTTP request made by the client. It contains
-        information such as the request method (GET, POST, etc.), headers, and query parameters
-        :param Community_name: The `Community_name` parameter is a string that represents the name of a
-        community. It is used to filter the articles based on the community name
-        :return: The response being returned is a JSON object with the key "success" and the value being
-        the serialized data of the articles related to the specified community.
-        """
-        obj = self.get_object()
-        self.check_object_permissions(request,obj)
-        response = self.queryset2.filter(community__Community_name=Community_name)
-        serializer = CommunityMetaArticlesSerializer(data=response, many=True)
-        serializer.is_valid()
-        articles = serializer.data
-        return Response(data={"success": articles})
-
-    @action(methods=['get'], detail=False, url_path="mycommunity", permission_classes=[permissions.IsAuthenticated,])
-    def getMyCommunity(self, request):
-        """
-        This function retrieves the community that the authenticated user is an admin of.
-        
-        :param request: The `request` parameter is an object that represents the HTTP request made by
-        the client. It contains information such as the request method (GET, POST, etc.), headers, query
-        parameters, and the user making the request. In this case, it is used to identify the user
-        making the request
-        :return: The code is returning a response with the data of the first community that the
-        authenticated user is an admin of. The data is returned as a dictionary with a key "success" and
-        the value being the community information.
-        """
-        member = CommunityMember.objects.filter(user=request.user,is_admin=True).first()
-        instance = Community.objects.filter(id=member.community.id)
-        serializer = CommunitySerializer(data=instance, many=True)
-        serializer.is_valid()
-        community = serializer.data
-        return Response(data={"success": community[0]})
-    
-    @action(methods=['POST'], detail=False, url_path='(?P<Community_name>.+)/article/(?P<article_id>.+)/publish',permission_classes=[CommunityPermission])
-    def addPublishedInfo(self, request, Community_name, article_id):
-        """
-        This function adds license, article file, DOI, and published date to a published article in a
-        community.
-        
-        :param request: The request object contains information about the current HTTP request, such as
-        the headers, body, and user authentication details
-        :param Community_name: The Community_name parameter is a string that represents the name of a
-        community. It is used to filter the articles based on the community they belong to
-        :param article_id: The `article_id` parameter is the unique identifier of the article that you
-        want to add published information to. It is used to retrieve the specific article from the
-        database
-        :return: The code is returning a response with data indicating whether the action was successful
-        or not. If the condition `article.published != Community_name` is true, it will return a
-        response with an error message. Otherwise, it will update the article object with the provided
-        data and return a response with a success message.
-        """
-        obj = self.get_object()
-        self.check_object_permissions(request,obj)
-        article = Article.objects.filter(id=article_id).first()
-        if(article.published != Community_name):
-            return Response(data={"error": "This action can't be performed"})
-        else:
-            data = request.data
-            article.license = data["license"]
-            article.published_article_file = data["published_article_file"]
-            article.doi = data["doi"]
-            article.published_date = datetime.datetime.now()
-            article.save()
-            return Response(data={"success": "You added the license,Article file to the published Article"})
-    
-    @action(methods=['GET'],detail=False,url_path='(?P<Community_name>.+)/members',permission_classes=[CommunityPermission])
-    def getMembers(self, request, Community_name):
-        """
-        This function retrieves the members of a community and returns a response with the list of
-        users.
-        
-        :param request: The request object contains information about the current HTTP request, such as
-        the headers, method, and body
-        :param Community_name: The `Community_name` parameter is a variable that captures the name of
-        the community for which you want to retrieve the members. It is extracted from the URL path
-        using regular expression matching
-        :return: The response being returned is a JSON object with the key "success" and the value being
-        the list of members in the specified community.
-        """
-        obj = self.get_object()
-        self.check_object_permissions(request,obj)
-        response = self.queryset3.filter(community=obj)
-        serializer = self.get_serializer(data=response, many=True)
-        serializer.is_valid()
-        users = serializer.data
-        return Response(data={"success": users})
-    
-    @action(methods=['POST'],detail=False, url_path='(?P<Community_name>.+)/promote_member',permission_classes=[CommunityPermission]) 
-    def promote_member(self, request, Community_name):
-        """
-        This function promotes a member of a community by updating their user_id in the serializer.
-        
-        :param request: The `request` parameter is an object that represents the HTTP request made by
-        the client. It contains information such as the request method (e.g., GET, POST), headers, query
-        parameters, and request body
-        :param Community_name: The `Community_name` parameter is a variable that captures the name of
-        the community in the URL path. It is used to identify the specific community for which the
-        member is being promoted
-        :return: The code is returning a Response object with the data and status specified in the code.
-        If the member is not found, it returns a Response with an error message and a status of 404 (Not
-        Found). If the member is already an admin, it also returns a Response with an error message and
-        a status of 404 (Not Found). If the request is successful, it saves the updated data
-        """
-        obj = self.get_object()
-        self.check_object_permissions(request,obj)
-        member = User.objects.filter(id=request.data["user_id"]).first()
-        if member is None:
-            return Response(data={"error": "User not found"}, status=status.HTTP_404_NOT_FOUND)
-        admin = Community.objects.filter(user_id=request.data["user_id"],Community_name=Community_name).first()
-        if admin is not None:
-            return Response(data={"error": "You cant perform this action"},status=status.HTTP_404_NOT_FOUND)
-        serializer = self.get_serializer(obj, data=request.data, partial=True)
-        serializer.is_valid(raise_exception=True)
-        serializer.save()
-        
-        return Response(data={"success": "member promoted successfully"})
-    
-    @action(methods=['DELETE'],detail=False, url_path='(?P<Community_name>.+)/remove_member/(?P<user_id>.+)',permission_classes=[CommunityPermission]) 
-    def remove_member(self, request, Community_name, user_id):
-        """
-        This function removes a member from a community and sends them an email notification.
-        
-        :param request: The HTTP request object that contains information about the request made by the
-        client
-        :param Community_name: The name of the community from which the member will be removed
-        :param user_id: The `user_id` parameter is the unique identifier of the user that you want to
-        remove from the community
-        :return: The code is returning a JSON response with the data "success": "member removed
-        successfully" if the member is successfully removed from the community.
-        """
-        obj = self.get_object()
-        self.check_object_permissions(request,obj)
-
-        admin = Community.objects.filter(user_id=user_id).first()
-        if admin is not None:
-            return Response(data={"error": "You cant perform this action"},status=status.HTTP_404_NOT_FOUND)
-        
-        try:
-            member = CommunityMember.objects.filter(community=obj, user_id=user_id).first()
-            emails = []
-            emails.append(member.user.email)
-            if member is None:
-                return Response(data={"error": "Not member of community"}, status=status.HTTP_404_NOT_FOUND)
-            member.delete()
-            send_mail(f'you are removed from {obj}',f'You have been removed from {obj}.Due to inappropriate behaviour', settings.EMAIL_HOST_USER , emails, fail_silently=False)
-
-            
-        except Exception as e:
-            return Response(data={'error': 'unable to delete it.Please try again later!!!'}, status=status.HTTP_400_BAD_REQUEST)
-        
-        return Response(data={"success": "member removed successfully"})
-    
-    
-    @action(methods=['POST'],detail=False, url_path='(?P<Community_name>.+)/join_request',permission_classes=[CommunityPermission])
-    def join_request(self, request, Community_name):
-        """
-        This function handles a POST request to join a community and saves the join request in the
-        database.
-        
-        :param request: The `request` parameter is the HTTP request object that contains information
-        about the request made by the client, such as the request method, headers, and body
-        :param Community_name: The `Community_name` parameter is a named capture group in the URL
-        pattern. It captures the name of the community that the user wants to send a join request to
-        :return: The code is returning a response with a JSON object containing the data from the
-        serializer, wrapped in a "success" key.
-        """
-        obj = self.get_object()
-        data = request.data
-        data["community"] = obj.id
-
-        serializer = self.get_serializer(data=data)
-        serializer.is_valid(raise_exception=True)
-        serializer.save()
-
-        return Response(data={"success":serializer.data})
-
-    @action(methods=['GET'],detail=False, url_path='(?P<Community_name>.+)/get_requests',permission_classes=[CommunityPermission])
-    def get_requests(self, request, Community_name):
-        """
-        This function retrieves all requests related to a specific community and returns them in a
-        serialized format.
-        
-        :param request: The `request` parameter is the HTTP request object that contains information
-        about the current request, such as the request method, headers, and query parameters. It is
-        provided by the Django REST Framework
-        :param Community_name: The `Community_name` parameter is a variable that captures the name of
-        the community for which you want to retrieve requests. It is specified in the URL pattern as
-        `(?P<Community_name>.+)`, which means that any string can be captured and assigned to the
-        `Community_name` variable
-        :return: The response being returned is a JSON object with the key "success" and the value being
-        the serialized data of the CommunityRequests objects.
-        """
-        obj = self.get_object()
-        requests = CommunityRequests.objects.filter(community=obj)
-        serializer = self.get_serializer(requests, many=True)
-
-        return Response(data={"success":serializer.data})
-
-    @action(methods=['POST'],detail=False, url_path='(?P<Community_name>.+)/approve_request',permission_classes=[CommunityPermission])
-    def approve_request(self, request, Community_name):
-        """
-        This function approves a join request for a community and adds the user to the community's
-        members list.
-        
-        :param request: The `request` parameter is the HTTP request object that contains information
-        about the request made by the client. It includes details such as the request method (e.g., GET,
-        POST), headers, body, and user authentication
-        :param Community_name: The `Community_name` parameter is a named capture group in the URL
-        pattern. It captures the name of the community from the URL. For example, if the URL is
-        `/communities/my-community/approve_request`, then `Community_name` will be set to
-        `"my-community"`
-        :return: The code is returning a Response object with the data {"success": serializer.data}.
-        """
-        obj = self.get_object()
-        joinrequest = CommunityRequests.objects.filter(community=obj).first()
-
-        serializer = self.get_serializer(joinrequest, data=request.data, partial=True)
-        serializer.is_valid(raise_exception=True)
-        serializer.save()
-
-        if serializer.data['status']=="approved":
-            obj.members.add(serializer.data['user'])
-
-        joinrequest.delete()
-
-        return Response(data={"success":serializer.data})
-    
-    @action(methods=['post'], detail=False,url_path='(?P<Community_name>.+)/subscribe', permission_classes=[permissions.IsAuthenticated])
-    def subscribe(self, request, Community_name):
-        """
-        This function allows a user to subscribe to a community if they are not already subscribed.
-        
-        :param request: The `request` parameter is an object that represents the HTTP request made by
-        the client. It contains information such as the request method (e.g., GET, POST), headers, user
-        authentication details, and the request body
-        :param Community_name: The Community_name parameter is a string that represents the name of the
-        community that the user wants to subscribe to
-        :return: The code is returning a response in JSON format. If the user is already subscribed to
-        the community, it will return a response with an error message "Already Subscribed!!!". If the
-        user is not already subscribed, it will create a new subscription and return a response with a
-        success message "Subscribed!!!".
-        """
-        member = Subscribe.objects.filter(community__Community_name=Community_name, user=request.user).first()
-        if member is not None:
-            return Response(data={"error":"Already Subscribed!!!"})
-        instance = Community.objects.filter(Community_name=Community_name).first()
-        Subscribe.objects.create(community=instance, user=request.user)
-        return Response(data={"success":"Subscribed!!!"})
-
-    @action(methods=['post'], detail=False,url_path='(?P<Community_name>.+)/unsubscribe', permission_classes=[permissions.IsAuthenticated])
-    def unsubscribe(self, request,Community_name):
-        """
-        This function allows a user to unsubscribe from a community by deleting their subscription
-        entry.
-        
-        :param request: The request object contains information about the current HTTP request, such as
-        the user making the request, the HTTP method used (e.g., GET, POST), and any data sent with the
-        request
-        :param Community_name: The Community_name parameter is a string that represents the name of the
-        community that the user wants to unsubscribe from
-        :return: The code is returning a response in JSON format. If the member is found and
-        successfully deleted, it will return a success message: {"success":"Unsubscribed!!!"}. If the
-        member is not found, it will return an error message: {"error":"Did not Subscribe!!!"}.
-        """
-        member = Subscribe.objects.filter(community__Community_name=Community_name,user=request.user).first()
-        if member is not None:
-            member.delete()
-            return Response(data={"success":"Unsubscribed!!!"})
-        else:
-            return Response(data={"error":"Did not Subscribe!!!"})
-
-    
-class ArticleViewset(viewsets.ModelViewSet):
-    # The above code is defining a Django view for handling CRUD operations on the Article model. It
-    # specifies the queryset to retrieve all Article objects, sets the permission classes to
-    # ArticlePermission, and defines the parser classes for handling JSON, multipart, and form data.
-    # It also specifies the serializer class to use for serializing and deserializing Article objects,
-    # and sets the filter backends to DjangoFilterBackend, SearchFilter, and OrderingFilter for
-    # filtering, searching, and ordering the queryset. The filterset_class is set to ArticleFilter for
-    # more advanced filtering options. The allowed HTTP methods are specified as post, get
-    queryset = Article.objects.all()
-    permission_classes = [ArticlePermission]
-    parser_classes = [parsers.JSONParser, parsers.MultiPartParser, parsers.FormParser]
-    serializer_class = ArticleSerializer
-    filter_backends = [DjangoFilterBackend, SearchFilter,filters.OrderingFilter]
-    filterset_class = ArticleFilter
-    http_method_names = ['post', 'get', 'put', 'delete']
-    search_fields = ['article_name', 'keywords', 'authorstring']
-    
-    action_serializers = {
-        "list": ArticlelistSerializer,
-        "retrieve":ArticleGetSerializer,
-        "create":ArticleCreateSerializer,
-        "approve_article":ApproveSerializer,
-        "approve_review":InReviewSerializer,
-        "reject_article": RejectSerializer,
-        "submit_article":SubmitArticleSerializer,
-        "update": ArticleUpdateSerializer,
-        "getIsapproved": CommunityMetaApproveSerializer,
-        "getPublished": ArticlePublishSelectionSerializer,
-        "status": StatusSerializer,
-        "updateViews": ArticleViewsSerializer,
-        "block_user": ArticleBlockUserSerializer,
-        "favourite": FavouriteCreateSerializer,
-        "unfavourite": FavouriteSerializer,
-        "favourites": FavouriteSerializer
-
-    }
-    
-    def get_serializer_class(self):
-        return self.action_serializers.get(self.action, self.serializer_class)
-    
-    def get_queryset(self):
-        queryset = self.queryset
-        return queryset
-
-    
-    def list(self, request):
-        response = super(ArticleViewset, self).list(request)
-
-        return Response(data={"success":response.data})
-    
-    def retrieve(self, request, pk):
-        obj = self.get_object()
-        self.check_object_permissions(request,obj)
-        response = super(ArticleViewset, self).retrieve(request,pk=pk)
-
-        return Response(data={"success":response.data})
-
-    def create(self, request):
-        name = request.data['article_name']
-        name = name.replace(' ','_')
-        article = self.queryset.filter(article_name=name).first()
-        if article is not None:
-            return Response(data={"error": "Article with same name already exists!!!"}, status=status.HTTP_400_BAD_REQUEST)
-        response = super(ArticleViewset, self).create(request)
-        
-        # send the response as a JSON object with a "success" key and the serialized data of the article
-        return Response(data={"success":response.data})
-
-    def update(self, request, pk):
-        obj = self.get_object()
-        self.check_object_permissions(request,obj)
-        instance = self.get_object()
-        serializer = self.get_serializer(instance, data=request.data, partial=True)
-        serializer.is_valid(raise_exception=True)
-        self.perform_update(serializer)
-        article = Article.objects.filter(id=pk).first()
-        response = ArticleGetSerializer(article,context={'request': request})
-        return Response(data={"success": "Article successfully updated", "data":response.data})
-
-    def destroy(self, request, pk ):
-        obj = self.get_object()
-        self.check_object_permissions(request,obj)
-
-        super(ArticleViewset, self).destroy(request,pk=pk)
-
-        return Response(data={"success": "Article successfully deleted"})
-    
-    @action(methods=['get'], detail=True, url_path='comment/(?P<comment_id>.+)', permission_classes=[ArticlePermission])
-    def retrieve_comment(self, request, pk, article_id=None, comment_id=None):
-        # Fetch the first comment with the given ID 
-        comment = CommentBase.objects.filter(article=pk, id=comment_id).first()
-        if comment:
-            # If the comment exists, serialize it and return it in the response
-            # Pass the request context to the serializer
-            serializer = CommentSerializer(comment, context={"request": request})
-            return Response(serializer.data)
-        else:
-            # If the comment does not exist, return a 404 Not Found response
-            return Response(status=404)
-
-    @action(methods=['get'], detail=False, url_path='(?P<pk>.+)/isapproved', permission_classes=[ArticlePermission])
-    def getIsapproved(self, request, pk):
-        """
-        This function retrieves the status of an article in different communities with an accepted
-        status.
-        
-        :param request: The request object contains information about the current HTTP request, such as
-        the user making the request, the headers, and the request method
-        :param pk: The `pk` parameter in the `getIsapproved` method represents the primary key of the
-        article for which you want to retrieve the status in different communities with an accepted
-        status
-        :return: The response is a JSON object containing the success status and the communities where
-        the article has been approved.
-        """
-        # Retrieve the article object from the database
-        obj = self.get_object()
-        # Check if the user has permission to access the article
-        self.check_object_permissions(request,obj)
-        response = CommunityMeta.objects.filter(article_id=pk)
-        serializer = CommunityMetaApproveSerializer(data=response, many=True)
-        serializer.is_valid()
-        communities = serializer.data
-        return Response(data={"success": communities})
-
-    @action(methods=['post'],detail=False, url_path='(?P<pk>.+)/approve_for_review', permission_classes=[ArticlePermission])
-    def approve_review(self, request, pk):
-        """
-        This function approves an article for the review process.
-        
-        :param request: The request object contains information about the HTTP request made to the API,
-        such as the request method (POST in this case), headers, and body
-        :param pk: The "pk" parameter in the URL pattern is used to capture the primary key of the
-        article that needs to be approved for review. It is a placeholder that will be replaced with the
-        actual primary key value when the URL is accessed
-        :return: The code is returning a response with a success message indicating that the review
-        process has started successfully.
-        """
-        member = Community.objects.filter(Community_name=request.data["community"]).first()
-        request.data["community"] = member.id
-        obj = self.get_object()
-        serializer = self.get_serializer(obj,data=request.data)
-        serializer.is_valid(raise_exception=True)
-        serializer.save()
-        return Response(data={"success":"review process started successfully"})
-    
-    @action(methods=['post'], detail=False, url_path='(?P<pk>.+)/publish', permission_classes=[ArticlePermission])
-    def getPublished(self, request, pk):
-        """
-        This function selects a community for publication and updates the status of the article
-        accordingly.
-        
-        :param request: The request object contains information about the current HTTP request, such as
-        the headers, body, and user authentication details
-        :param pk: The `pk` parameter is a placeholder for the primary key of the article. It is used to
-        identify the specific article that is being published
-        :return: The code is returning a response in the form of a JSON object. The specific content of
-        the response depends on the conditions met in the code.
-        """
-        obj = self.get_object()
-        self.check_object_permissions(request,obj)
-        data = request.data
-        response = CommunityMeta.objects.filter(article_id=pk,community__Community_name=data["published"]).first()
-        if response is None:
-            return Response(data={"error": f'Article is not submitted to {data["published"]}'}) 
-        if response.status == 'accepted':
-            article = Article.objects.filter(id=pk).first() 
-            article.published = data['published']
-            article.save()
-            response.status = data['status']
-            response.save()
-            return Response(data={"success": f"You have chosen {data['Community_name']} to publish your article"})
-        else:
-            return Response(data={"error": "Article is still not approved by community"})        
-
-    @action(methods=['get'], detail=False, url_path='favourites', permission_classes=[ArticlePermission])
-    def favourites(self, request):
-        """
-        The above function retrieves a list of articles that have been marked as favorites by the user
-        and returns them in a serialized format.
-        
-        :param request: The `request` parameter is an object that represents the HTTP request made by
-        the client. It contains information such as the user making the request, the HTTP method used
-        (GET, POST, etc.), and any data or parameters sent with the request
-        :return: The code is returning a response with a JSON object containing the serialized data of
-        the articles that are marked as favourites by the authenticated user. The serialized data
-        includes the details of the articles such as title, content, author, etc.
-        """
-        favourites = Favourite.objects.filter(user=request.user).values_list('article', flat=True)
-        posts = Article.objects.filter(id__in=favourites.all(),status="public")
-        serializer = ArticlelistSerializer(posts, many=True, context={"request":request})
-        return Response(data={"success":serializer.data})
-        
-
-    @action(methods=['post'],detail=False, url_path='(?P<pk>.+)/submit_article', permission_classes=[ArticlePermission])
-    def submit_article(self, request, pk):
-        """
-        This function submits an article to different communities for reviewal process.
-        
-        :param request: The request object contains information about the current HTTP request, such as
-        the request method, headers, and data
-        :param pk: The `pk` parameter in the `submit_article` method represents the primary key of the
-        object that the article is being submitted to. It is used to retrieve the object from the
-        database and perform permission checks on it
-        :return: The code is returning a response with a JSON object containing the key "success" and
-        the value "Article submitted successfully for reviewal process!!!".
-        """
-        obj = self.get_object()
-        self.check_object_permissions(request,obj)
-        data = request.data
-        data['article_id']=pk
-        serializer = self.get_serializer(data=data)
-        serializer.is_valid(raise_exception=True)
-        serializer.save()
-        
-        return Response(data={"success": "Article submited successfully for reviewal process!!!"})
-
-    @action(methods=['put'], detail=False, url_path='(?P<pk>.+)/updateviews',permission_classes=[ArticlePermission])
-    def updateViews(self, request, pk):
-        """
-        This function updates the number of views for an article.
-        
-        :param request: The `request` parameter is the HTTP request object that contains information
-        about the current request, such as the headers, body, and user authentication details. It is
-        passed to the view function or method when a request is made to the corresponding URL
-        :param pk: The "pk" parameter in the above code refers to the primary key of the article object
-        that needs to be updated. It is used to identify the specific article that needs to have its
-        views incremented
-        :return: The code is returning a response with a success message if the serializer is valid and
-        the view count is successfully updated. If the serializer is not valid, it returns a response
-        with the serializer errors and a status of HTTP 400 Bad Request.
-        """
-        obj = self.get_object()
-        self.check_object_permissions(request, obj)
-        response = self.queryset.get(id=pk)
-        serializer = ArticleViewsSerializer(response)
-        article = serializer.data
-        article['views'] += 1
-        serializer = ArticleViewsSerializer(response, data=article)
-        if serializer.is_valid():
-            serializer.save() 
-            return Response(data={"success": "Added a view to the article"})
-        return Response(serializer.errors, status=status.HTTP_400_BAD_REQUEST)
-
-        
-    @action(methods=['post'],detail=False, url_path='(?P<pk>.+)/approve_article', permission_classes=[ArticlePermission])    
-    def approve_article(self, request, pk):
-        """
-        This function is used by an admin to approve an article and select reviewers and moderators for
-        a community.
-        
-        :param request: The request object contains information about the HTTP request made by the
-        client, such as the headers, body, and method
-        :param pk: The "pk" parameter is a regular expression pattern that matches any string of
-        characters. It is used to capture the primary key (pk) of the article that needs to be approved
-        :return: The response being returned is a JSON object with a "success" key and the value
-        "article approved".
-        """
-        member = Community.objects.filter(Community_name=request.data["community"]).first()
-        request.data["community"] = member.id
-        obj = self.get_object()
-        self.check_object_permissions(request,obj)
-        serializer = self.get_serializer(obj ,data=request.data, partial=True)
-        serializer.is_valid(raise_exception=True)
-        serializer.save()
-        
-        return Response(data={"success":"article approved"})
-    
-    @action(methods=['post'], detail=False,url_path="favourite", permission_classes=[FavouritePermission])
-    def favourite(self, request):
-        """
-        This function adds an article to a user's list of favorites if it is not already added.
-        
-        :param request: The `request` parameter is an object that represents the HTTP request made by
-        the client. It contains information such as the request method (e.g., GET, POST), headers, body,
-        and user authentication details. In this code snippet, the `request` object is used to access
-        the data sent
-        :return: The code is returning a Response object with data indicating whether the favourite was
-        successfully added or if it was already added to favourites. If the favourite was already added,
-        the response will contain an error message. If the favourite was successfully added, the
-        response will contain a success message.
-        """
-        post = Favourite.objects.filter(article_id=request.data["article"], user=request.user).first()
-        if post is not None:
-            return Response(data={"error":"Already added to Favourites!!!"})
-        Favourite.objects.create(article_id=request.data["article"], user=request.user)
-        return Response(data={"success":"Favourite added!!!"})
-
-    @action(methods=['post'], detail=False,url_path="unfavourite", permission_classes=[FavouritePermission])
-    def unfavourite(self, request):
-        """
-        The above function is a Django view that allows a user to unfavourite an article.
-        
-        :param request: The `request` parameter is an object that represents the HTTP request made by
-        the client. It contains information such as the request method (e.g., GET, POST), headers, body,
-        and user authentication details. In this case, it is used to retrieve the data from the request
-        body, specifically
-        :return: The code is returning a Response object with either a success message ("Favourite
-        Removed!!!") or an error message ("Favourite not found!!!").
-        """
-        member = Favourite.objects.filter(article_id=request.data["article"],user=request.user).first()
-        if member is not None:
-            member.delete()
-            return Response(data={"success":"Favourite Removed!!!"})
-        else:
-            return Response(data={"error":"Favourite not found!!!"})
-    
-    @action(methods=['post'],detail=False, url_path='(?P<pk>.+)/reject_article', permission_classes=[ArticlePermission])    
-    def reject_article(self, request, pk):
-        """
-        This function rejects an article by updating its status and returning a success message.
-        
-        :param request: The request object contains information about the HTTP request made by the
-        client, such as the headers, body, and method
-        :param pk: The `pk` parameter in the `reject_article` method represents the primary key of the
-        article that is being rejected. It is used to identify the specific article that needs to be
-        rejected
-        :return: The response being returned is a JSON object with the key "success" and the value
-        "article rejected".
-        """
-        member = Community.objects.filter(Community_name=request.data["community"]).first()
-        request.data["community"] = member.id
-        obj = self.get_object()
-        self.check_object_permissions(request,obj)
-        serializer = self.get_serializer(obj ,data=request.data, partial=True)
-        serializer.is_valid(raise_exception=True)
-        serializer.save()
-        
-        return Response(data={"success":"article rejected"})
-    
-    @action(methods=['post'],detail=False, url_path='(?P<pk>.+)/status', permission_classes=[ArticlePermission])
-    def status(self, request, pk):
-        """
-        This function updates the status of an article based on the provided status value.
-        
-        :param request: The `request` parameter is an object that represents the HTTP request made by
-        the client. It contains information such as the request method (e.g., GET, POST), headers, query
-        parameters, and the request body
-        :param pk: The "pk" parameter in the above code refers to the primary key of the article object.
-        It is used to identify a specific article in the database
-        :return: The code is returning a response object with the data and status code. If the "status"
-        parameter is not provided in the request data, it will return a response with an error message
-        and status code 400 (Bad Request). If the article with the given ID does not exist, it will
-        return a response with an error message and status code 404 (Not Found). If the article status
-        is
-        """
-        obj = self.get_object()
-        self.check_object_permissions(request,obj)
-        try:
-            stat = request.data.get("status", None)
-            if stat is None:
-                return Response(data={"error":"status can't be None"}, status=status.HTTP_400_BAD_REQUEST)
-                
-            article = Article.objects.filter(id=pk).first()
-            if article is None:
-                return Response(data={"error":"article not exist"}, status=status.HTTP_404_NOT_FOUND)
-            article.status = stat
-            article.save()
-            return Response(data={"success":f"article status changed to {stat}"})
-        
-        except Exception as e:
-            return Response(data={"error":e}, status=status.HTTP_400_BAD_REQUEST)
-    
-
-     
-class CommentViewset(viewsets.ModelViewSet):
-    # The above code is defining a Django view for handling comments. It retrieves all instances of
-    # the CommentBase model from the database using the `objects.all()` method and assigns it to the
-    # `queryset` variable. It also retrieves all instances of the LikeBase model and assigns it to the
-    # `queryset2` variable.
-    queryset = CommentBase.objects.all()
-    queryset2 = LikeBase.objects.all()
-    permission_classes = [CommentPermission]    
-    parser_classes = [parsers.JSONParser, parsers.MultiPartParser, parsers.FormParser]
-    serializer_class = CommentSerializer
-    filter_backends = [DjangoFilterBackend,filters.OrderingFilter]
-    filterset_class = CommentFilter
-    http_method_names = ['post', 'get', 'put', 'delete']
-    
-    action_serializer = {
-        "list": CommentlistSerializer,
-        "create":CommentCreateSerializer,
-        "update":CommentUpdateSerializer,
-        "retrieve": CommentSerializer,
-        "destroy": CommentSerializer,
-        "like":LikeSerializer,
-        "parents": CommentParentSerializer,
-        "block_user": ArticleBlockUserSerializer,
-    }
-    
-    def get_serializer_class(self):
-        return self.action_serializer.get(self.action, self.serializer_class)
-    
-    def get_queryset(self):
-        """
-        The `get_queryset` function filters the queryset based on various query parameters.
-        :return: a queryset based on the provided query parameters. If the "article" parameter is not
-        provided, an empty queryset is returned. Otherwise, the queryset is filtered based on the provided
-        parameters (article, tag, Type, comment_type, parent_comment, and version).
-        """
-        article = self.request.query_params.get("article", None)
-        tag = self.request.query_params.get("Community_name",None)
-        Type = self.request.query_params.get("Type",None)
-        comment_type = self.request.query_params.get("comment_type",None)
-        parent_comment = self.request.query_params.get("parent_comment",None)
-        version = self.request.query_params.get("version",None)
-        if article is not None:
-            if Type is not None:
-                if tag is not None:
-                    if comment_type is not None:
-                        qs = self.queryset.filter(article=article,tag=tag,Type=Type,comment_type=comment_type,parent_comment=parent_comment,version=version)
-                    else:
-                        qs = self.queryset.filter(article=article,tag=tag,Type=Type,parent_comment=parent_comment,version=version)
-                else:
-                    if comment_type is not None:
-                        qs = self.queryset.filter(article=article,Type=Type,comment_type=comment_type,parent_comment=parent_comment,version=version)
-                    else:
-                        qs = self.queryset.filter(article=article,Type=Type,parent_comment=parent_comment,version=version)
-            else:
-                if tag is not None:
-                    if comment_type is not None:
-                        qs = self.queryset.filter(article=article,tag=tag,comment_type=comment_type,parent_comment=parent_comment,version=version)
-                    else:
-                        qs = self.queryset.filter(article=article,tag=tag,parent_comment=parent_comment,version=version)
-                else:
-                    if comment_type is not None:
-                        qs = self.queryset.filter(article=article,comment_type=comment_type,parent_comment=parent_comment,version=version)
-                    else:
-                        qs = self.queryset.filter(article_id=article,parent_comment=parent_comment,version=version)
-        else:
-            qs = CommentBase.objects.none()
-            
-        return qs
-    
-    def list(self, request):
-        
-        response = super(CommentViewset, self).list(request)
-
-        return Response(data={"success":response.data})
-    
-    def retrieve(self, request, pk):
-
-        response = super(CommentViewset, self).retrieve(request,pk=pk)
-
-        return Response(data={"success":response.data})
-
-    def create(self, request):
-        """
-        The `create` function checks various conditions and creates a comment, decision, or review based on
-        the request data.
-        
-        :param request: The `request` parameter is an object that contains information about the HTTP
-        request made by the client. It includes details such as the request method (GET, POST, etc.),
-        headers, body, and user information. In this code snippet, the `request` object is used to access
-        data sent in
-        :return: The code returns a response object with different data depending on the conditions in the
-        code. The possible responses are:
-        """
-        member = ArticleBlockedUser.objects.filter(article=request.data["article"],user=request.user).first()
-        if member is not None:
-            return Response(data={"error": "You are blocked from commenting on this article by article moderator!!!"}, status=status.HTTP_400_BAD_REQUEST)
-        if request.data["parent_comment"] or request.data["version"]:
-            request.data["Type"] = "comment"
-
-        if request.data["Type"] == 'decision':
-            moderators_arr = [moderator for moderator in ArticleModerator.objects.filter(article=request.data["article"],moderator__user = request.user)]
-            if len(moderators_arr)>0:
-                if self.queryset.filter(article=request.data["article"],User=request.user,Type="decision").first():
-                    return Response(data={"error": "You have already made decision!!!"}, status=status.HTTP_400_BAD_REQUEST)
-                else:
-                    decision = request.data["decision"]
-                    request.data.pop("decision")
-                    communityName = request.data["tag"]
-                    community = Community.objects.filter(Community_name=communityName).first()
-                    member = CommunityMeta.objects.filter(article=request.data["article"],community_id=community.id).first()
-                    member.status = decision
-                    member.save()
-                    response = super(CommentViewset, self).create(request)
-                    member = CommentBase.objects.filter(id=response.data.get("id")).first()
-                    created = CommentSerializer(instance=member, context={'request': request})
-                    return Response(data={"success":"Decision successfully added", "comment": created.data})
-            
-            else: 
-                return Response(data={"error": "You can't write a decision on the article!!!"}, status=status.HTTP_400_BAD_REQUEST)
-        
-        elif request.data['Type'] == 'review':
-            author = Author.objects.filter(User=request.user,article=request.data["article"]).first()
-            if author is not None:
-                return Response(data={"error": "You are Author of Article.You can't submit a review"}, status=status.HTTP_400_BAD_REQUEST)
-            
-            c = ArticleModerator.objects.filter(article=request.data["article"],moderator__user = request.user).count()
-            if c > 0:
-                return Response(data={"error": "You can't make a review over article"}, status=status.HTTP_400_BAD_REQUEST)
-            
-            count = CommentBase.objects.filter(article=request.data["article"],User=request.user,tag=request.data['tag'],Type='review').count()
-            if count == 0:
-                response = super(CommentViewset, self).create(request)
-                member = CommentBase.objects.filter(id=response.data.get("id")).first()
-                created = CommentSerializer(instance=member, context={'request':request})
-                return Response(data={"success":"Review successfully added", "comment": created.data})
-            
-            else: 
-                return Response(data={"error":"Review already added by you!!!"}, status=status.HTTP_400_BAD_REQUEST)
-                
-        else:
-            if request.data['Type'] == 'comment' and (request.data['parent_comment'] or request.data['version']) is None:
-                return Response(data={"error":"Comment must have a parent instance"}, status=status.HTTP_400_BAD_REQUEST)
-            
-            response = super(CommentViewset, self).create(request)
-            member = CommentBase.objects.filter(id=response.data.get("id")).first()
-            created = CommentSerializer(instance=member, context={'request': request})
-            return Response(data={"success":"Comment successfully added","comment": created.data})
-
-
-    def update(self, request, pk):
-        instance = self.get_object()
-        serializer = self.get_serializer(instance, data=request.data, partial=True)
-        serializer.is_valid(raise_exception=True)
-        self.perform_update(serializer)
-
-        return Response(data={"success":serializer.data})
-
-
-    def destroy(self, request, pk ):
-        member = CommentBase.objects.filter(id=pk).first()
-        if member is None:
-            return Response(data={"error":"Comment not found!!!"}, status=status.HTTP_404_NOT_FOUND)
-        member.delete()
-        return Response(data={"success":"Comment successfully deleted"})
-    
-    @action(methods=['post'], detail=False, permission_classes=[permissions.IsAuthenticated])
-    def like(self, request):
-        """
-        This function allows authenticated users to like or rate a comment, updating the rank of the
-        comment's user and the overall rank of the comment.
-        
-        :param request: The `request` parameter is an object that represents the HTTP request made by the
-        client. It contains information such as the request method (e.g., POST), headers, user
-        authentication details, and the data sent in the request body. In this code snippet, the `request`
-        object is used to
-        :return: The code is returning a response in the form of a JSON object. If the condition `if member
-        is not None` is true, it returns a success message "Comment rated successfully." If the condition is
-        false, it creates a new `LikeBase` object, updates the rank of the comment's user, and returns the
-        success message "Comment rated successfully."
-        """
-        serializer = self.get_serializer(data=request.data)
-        serializer.is_valid(raise_exception=True)
-        member = LikeBase.objects.filter(user=request.user, post=serializer.data['post']).first()
-        comment = CommentBase.objects.filter(id=serializer.data['post']).first()
-        if comment.User == request.user:
-            return Response(data={'error': "you can't rate your comment"}, status=status.HTTP_400_BAD_REQUEST)
-        handle = HandlersBase.objects.filter(User=request.user, article=comment.article).first()
-        if handle is None: 
-            handle = HandlersBase.objects.create(User=request.user, article=comment.article, handle_name=fake.name())
-            handle.save()
-        handle = HandlersBase.objects.filter(User=self.request.user,article=comment.article).first()
-        if member is not None:
-            rank = Rank.objects.filter(user=comment.User).first()
-            rank.rank -= member.value
-            rank.rank += serializer.data['value']
-            member.value = serializer.data['value']
-            member.save()
-            rank.save()
-            return Response({'success': 'Comment rated successfully.'})
-        else :
-
-            like = LikeBase.objects.create(user=self.request.user, post=comment, value=serializer.data['value'])
-            like.save()
-                
-            rank = Rank.objects.filter(user=comment.User).first()
-            if rank:
-                rank.rank += serializer.data['value']
-                rank.save()
-
-            else:
-                rank = Rank.objects.create(user=self.request.user, rank=serializer.data['value'])
-                rank.save()
-            
-            return Response({'success': 'Comment rated successfully.'})
-        
-    @action(methods=['get'], detail=False, url_path='(?P<pk>.+)/parents', permission_classes=[permissions.IsAuthenticated,])
-    def parents(self, request, pk):
-        """
-        This function retrieves the parent comments of a given comment.
-        
-        :param request: The `request` parameter is an object that represents the HTTP request made by the
-        client. It contains information such as the request method (e.g., GET, POST), headers, and any data
-        sent with the request
-        :param pk: The "pk" parameter in the above code refers to the primary key of the comment object. It
-        is used to identify the specific comment for which the parent comments need to be retrieved
-        :return: The code is returning a response in the form of a JSON object. The response contains the
-        serialized data of the parent comments of the given comment. The serialized data includes details
-        such as the content, author, and date of the parent comments.
-        """
-        print("swaroop",pk)
-        comment = pk
-        while True:
-            member = CommentBase.objects.filter(id=comment).first()
-            if member.parent_comment is None:
-                break
-            comment = member.parent_comment.id
-        response = CommentBase.objects.filter(id=comment).first()
-        serializer = CommentNestedSerializer(response, context={'request': request})
-        return Response(data={"success":serializer.data})
-    
-    @action(methods=['post'],detail=False, url_path='(?P<pk>.+)/block_user', permission_classes=[CommentPermission])
-    def block_user(self, request, pk):
-        """
-        The above function blocks a user from accessing an article.
-        
-        :param request: The request object contains information about the current HTTP request, such as
-        the headers, body, and user authentication details
-        :param pk: The "pk" parameter in the above code refers to the primary key of the article object.
-        It is used to identify the specific article that the user wants to block a user from
-        :return: The code is returning a response in JSON format. If the user is already blocked, it
-        will return a response with an error message: {"error": "User already blocked!!!"}. If the user
-        is successfully blocked, it will return a response with a success message: {"success": "user
-        blocked successfully"}.
-        """
-        comment = CommentBase.objects.filter(id=pk).first()
-        member = ArticleBlockedUser.objects.filter(article=comment.article,user=comment.User).first()
-        if member is not None:
-            member.delete()
-            return Response(data={"success":"User is unblocked successfully!!!"})
-        ArticleBlockedUser.objects.create(article=comment.article,user=comment.User)
-        return Response(data={"success":f"user blocked successfully!!!"})
- 
-    
-
-class NotificationViewset(viewsets.ModelViewSet):
-    # The above code is defining a Django view for handling notifications. It is using the
-    # `Notification` model to retrieve all notification objects from the database. The view has a
-    # permission class called `NotificationPermission` which controls access to the view. It also
-    # specifies the parser classes for handling different types of data formats (JSON, multipart, form
-    # data). The view uses the `NotificationSerializer` to serialize the notification objects and
-    # return them as a response. The allowed HTTP methods for this view are GET, PUT, and DELETE.
-    queryset = Notification.objects.all()
-    permission_classes = [NotificationPermission]    
-    parser_classes = [parsers.JSONParser, parsers.MultiPartParser, parsers.FormParser]
-    serializer_class = NotificationSerializer
-    http_method_names = ['get','put', 'delete']
-        
-    def get_queryset(self):
-        qs = self.queryset.filter(user=self.request.user).order_by('-date')
-        return qs
-    
-    def list(self, request):
-        response = super(NotificationViewset , self).list(request)
-    
-        return Response(data={"success":response.data})
-    
-    def retrieve(self, request, pk):
-        obj = self.get_object()
-        self.check_object_permissions(request,obj)
-        response = super(NotificationViewset, self).retrieve(request,pk=pk)
-    
-        return Response(data={"success":response.data})
-
-    def update(self, request, pk):
-        instance = Notification.objects.filter(id=pk).first()
-        serializer = self.get_serializer(instance, data=request.data, partial=True)
-        serializer.is_valid(raise_exception=True)
-        self.perform_update(serializer)
-
-        return Response(data={"success":"notification marked!!!"})
-    
-    def destroy(self, request, pk):
-        obj = self.get_object()
-        self.check_object_permissions(request,obj)
-        response = super(NotificationViewset, self).destroy(request, pk)
-    
-        return Response(data={"success":"Notification deleted successfully."})
-
-
-
-class SocialPostViewset(viewsets.ModelViewSet):
-    # The above code is defining a Django view for handling social posts. It is using the `SocialPost`
-    # model as the queryset, applying the `SocialPostPermission` class for permission checks, and
-    # using various parsers for handling different types of data (JSON, multipart, form). It is also
-    # using the `SocialPostSerializer` class for serialization, and applying the `PostFilters` class
-    # for filtering the queryset. The allowed HTTP methods for this view are GET, POST, DELETE, and
-    # PUT.
-    queryset = SocialPost.objects.all()
-    permission_classes = [SocialPostPermission]    
-    parser_classes = [parsers.JSONParser, parsers.MultiPartParser, parsers.FormParser]
-    serializer_class = SocialPostSerializer
-    filter_backends = [DjangoFilterBackend, filters.OrderingFilter]
-    filterset_class = PostFilters
-    http_method_names = ['get', 'post', 'delete', 'put']
-    
-    action_serializers = {
-        "create": SocialPostCreateSerializer,
-        "destroy": SocialPostSerializer,
-        "retrieve": SocialPostGetSerializer,
-        "list": SocialPostListSerializer,
-        "update": SocialPostUpdateSerializer,
-        "like": SocialPostLikeSerializer,
-        "unlike": SocialPostLikeSerializer,
-        "bookmark": SocialPostBookmarkSerializer,
-        "unbookmark": SocialPostBookmarkSerializer,
-        "bookmarks": SocialPostListSerializer,
-    }
-        
-    def get_serializer_class(self):
-        return self.action_serializers.get(self.action, self.serializer_class)
-    
-    def get_queryset(self):
-        if self.request.user.is_authenticated is False:
-            qs = self.queryset.order_by('-created_at')
-            return qs
-        qs = self.queryset.order_by('-created_at')
-        return qs
-    
-    def list(self, request):
-        response = super(SocialPostViewset , self).list(request)
-    
-        return Response(data={"success":response.data})
-    
-    def retrieve(self, request, pk):
-        obj = self.get_object()
-        self.check_object_permissions(request,obj)
-        response = super(SocialPostViewset, self).retrieve(request,pk=pk)
-    
-        return Response(data={"success":response.data})
-    
-    
-    def create(self, request):
-
-        response = super(SocialPostViewset, self).create(request)
-    
-        return Response(data={"success":"Post Successfully added!!!"})
-    
-    def update(self, request, pk):
-        member = SocialPost.objects.filter(id=pk).first()
-        if member is None:
-            return Response(data={"error":"Post not found!!!"})
-        serializer = SocialPostUpdateSerializer(member, data=request.data, partial=True)
-        serializer.is_valid(raise_exception=True)
-        self.perform_update(serializer)
-        return Response(data={"success":serializer.data})
-    
-    def destroy(self, request, pk):
-        response = SocialPost.objects.filter(id=pk).first()
-        if response is None:
-            return Response(data={"error":"Post not found!!!"})
-        response.delete()
-        return Response(data={"success":"Post Successfuly removed!!!"})
-    
-    @action(methods=['get'],detail=False,url_path="timeline", permission_classes=[SocialPostPermission])
-    def timeline(self,request):
-        """
-        The above function retrieves the timeline of social posts for a user by filtering posts from
-        users they are following and returning the serialized data.
-        
-        :param request: The `request` parameter is an object that represents the HTTP request made by
-        the client. It contains information such as the request method (GET, POST, etc.), headers, user
-        authentication details, and the request body
-        :return: The response will contain a JSON object with a "success" key and the serialized data of
-        the SocialPost objects in the "data" value.
-        """
-        following = Follow.objects.filter(user=request.user).values_list('followed_user', flat=True)
-        posts = SocialPost.objects.filter(user__in=following.all())
-        serializer = SocialPostListSerializer(posts, many=True,context={"request":request})
-        return Response(data={"success":serializer.data})
-    
-    @action(methods=['get'],detail=False,url_path="bookmarks", permission_classes=[SocialPostPermission])
-    def bookmarks(self,request):
-        """
-        This function retrieves the bookmarks of a user and returns the corresponding social posts.
-        
-        :param request: The `request` parameter is an object that represents the HTTP request made by
-        the client. It contains information such as the user making the request, the HTTP method used
-        (GET, POST, etc.), and any data or parameters sent with the request. In this case, the `request`
-        object is
-        :return: The code is returning a response with a JSON object containing the serialized data of
-        the SocialPost objects that are bookmarked by the current user. The serialized data is obtained
-        using the SocialPostListSerializer. The JSON object has a key "success" with the value being the
-        serialized data.
-        """
-        bookmarks = BookMark.objects.filter(user=request.user).values_list('post', flat=True)
-        posts = SocialPost.objects.filter(id__in=bookmarks.all())
-        serializer = SocialPostListSerializer(posts, many=True, context={"request":request})
-        return Response(data={"success":serializer.data})
-
-    @action(methods=['post'], detail=False,url_path="like", permission_classes=[SocialPostPermission])
-    def like(self, request):
-        """
-        This function allows a user to like a social post and returns a success message if the like is
-        successful, or an error message if the user has already liked the post.
-        
-        :param request: The `request` parameter is an object that represents the HTTP request made by
-        the client. It contains information such as the request method (e.g., GET, POST), headers, body,
-        and user authentication details. In this case, it is used to retrieve the data sent in the
-        request body (`
-        :return: The code is returning a response in JSON format. If the post has already been liked by
-        the user, it will return a response with an error message "Already Liked!!!". If the post has
-        not been liked by the user, it will create a new SocialPostLike object and return a response
-        with a success message "Liked!!!".
-        """
-        post = SocialPostLike.objects.filter(post_id=request.data["post"], user=request.user).first()
-        if post is not None:
-            return Response(data={"error":"Already Liked!!!"})
-        SocialPostLike.objects.create(post_id=request.data["post"], user=request.user)
-        return Response(data={"success":"Liked!!!"})
-
-    @action(methods=['post'], detail=False,url_path="unlike", permission_classes=[SocialPostPermission])
-    def unlike(self, request):
-        """
-        This function allows a user to unlike a social post by deleting their like entry from the
-        database.
-        
-        :param request: The `request` parameter is an object that represents the HTTP request made by
-        the client. It contains information such as the request method (e.g., GET, POST), headers, query
-        parameters, and the request body. In this case, it is used to access the data sent in the
-        request body
-        :return: The code is returning a response in JSON format. If the member is found and deleted
-        successfully, it returns a success message "DisLiked!!!". If the member is not found, it returns
-        an error message "Post not found!!!".
-        """
-        member = SocialPostLike.objects.filter(post_id=request.data["post"],user=request.user).first()
-        if member is not None:
-            member.delete()
-            return Response(data={"success":"DisLiked!!!"})
-        else:
-            return Response(data={"error":"Post not found!!!"})
-    
-    @action(methods=['post'], detail=False,url_path="bookmark", permission_classes=[SocialPostPermission])
-    def bookmark(self, request):
-        """
-        The above function allows a user to bookmark a post if it has not already been bookmarked.
-        
-        :param request: The `request` parameter is an object that represents the HTTP request made by
-        the client. It contains information such as the request method (e.g., GET, POST), headers, query
-        parameters, and the request body. In this case, it is used to access the data sent in the
-        request body
-        :return: The code is returning a Response object with either an error message or a success
-        message, depending on the outcome of the bookmarking operation. If the post has already been
-        bookmarked by the user, it will return an error message stating "Already Bookmarked!!!". If the
-        bookmarking operation is successful, it will return a success message stating "Bookmarked!!!".
-        """
-        post = BookMark.objects.filter(post_id=request.data["post"], user=request.user).first()
-        if post is not None:
-            return Response(data={"error":"Already Bookmarked!!!"})
-        BookMark.objects.create(post_id=request.data["post"], user=request.user)
-        return Response(data={"success":"Bookmarked!!!"})
-
-    @action(methods=['post'], detail=False,url_path="unbookmark", permission_classes=[SocialPostPermission])
-    def unbookmark(self, request):
-        """
-        The above function is a Django view that allows a user to unbookmark a post.
-        
-        :param request: The `request` parameter is an object that represents the HTTP request made by
-        the client. It contains information such as the request method (e.g., GET, POST), headers, query
-        parameters, and the request body. In this case, it is used to access the data sent in the
-        request body
-        :return: The code is returning a Response object with either a success message
-        ("UnBookmarked!!!") or an error message ("BookMark not found!!!").
-        """
-        member = BookMark.objects.filter(post_id=request.data["post"],user=request.user).first()
-        if member is not None:
-            member.delete()
-            return Response(data={"success":"UnBookmarked!!!"})
-        else:
-            return Response(data={"error":"BookMark not found!!!"})
-
-
-
-class SocialPostCommentViewset(viewsets.ModelViewSet):
-    # The above code is defining a Django view for handling social post comments. It is using the
-    # `SocialPostComment` model as the queryset for retrieving comments. The view has specified the
-    # `SocialPostCommentPermission` class as the permission class, which determines who can access the
-    # view. It is also using various parser classes to parse the incoming request data.
-    queryset = SocialPostComment.objects.all()
-    permission_classes = [SocialPostCommentPermission]    
-    parser_classes = [parsers.JSONParser, parsers.MultiPartParser, parsers.FormParser]
-    serializer_class = SocialPostCommentSerializer
-    http_method_names = ['get', 'post', 'delete', 'put']
-    
-    action_serializers = {
-        "create": SocialPostCommentCreateSerializer,
-        "destroy": SocialPostCommentSerializer,
-        "retrieve": SocialPostCommentListSerializer,
-        "list": SocialPostCommentListSerializer,
-        "update": SocialPostCommentUpdateSerializer,
-        "like": SocialPostCommentLikeSerializer,
-        "unlike": SocialPostCommentLikeSerializer
-    }
-        
-    def get_serializer_class(self):
-        return self.action_serializers.get(self.action, self.serializer_class)
-    
-    def get_queryset(self):
-        # The above code is a Python function that filters a queryset based on the values of the
-        # "post" and "comment" query parameters.
-        post = self.request.query_params.get("post", None)
-        comment = self.request.query_params.get("comment", None)
-        if comment is not None:
-            qs = self.queryset.filter(post_id = post,parent_comment_id=comment)
-        elif post is not None:
-            qs = self.queryset.filter(post_id=post).exclude(parent_comment__isnull=False)
-        else:
-            qs = []
-        return qs
-    
-    def list(self, request):
-        response = super(SocialPostCommentViewset , self).list(request)
-    
-        return Response(data={"success":response.data})
-    
-    def retrieve(self, request, pk):
-        obj = self.get_object()
-        self.check_object_permissions(request,obj)
-        response = super(SocialPostCommentViewset, self).retrieve(request,pk=pk)
-    
-        return Response(data={"success":response.data})
-    
-    
-    def create(self, request):
-        response = super(SocialPostCommentViewset, self).create(request)
-        created = response.data
-    
-        return Response(data={"success":"Comment Successfully added!!!","comment": created})
-    
-    def update(self, request, pk):
-
-        instance = SocialPostComment.objects.filter(id=pk).first()
-        serializer = self.get_serializer(instance, data=request.data, partial=True)
-        serializer.is_valid(raise_exception=True)
-        self.perform_update(serializer)
-
-        return Response(data={"success":serializer.data})
-    
-    def destroy(self, request, pk):
-        obj = self.get_object()
-        self.check_object_permissions(request,obj)
-        response = super(SocialPostCommentViewset, self).destroy(request, pk)
-    
-        return Response(data={"success":"Comment Successfuly removed!!!"})
-
-    @action(methods=['post'], detail=False,url_path="like", permission_classes=[SocialPostCommentPermission])
-    def like(self, request):
-        """
-        The above function allows a user to like a social post comment, but returns an error message if
-        the user has already liked the comment.
-        
-        :param request: The `request` parameter is an object that represents the HTTP request made by
-        the client. It contains information such as the request method (e.g., GET, POST), headers, body,
-        and user authentication details. In this case, it is used to retrieve the data sent in the
-        request body,
-        :return: The response being returned is a JSON object with either an "error" key and value if
-        the comment has already been liked, or a "success" key and value if the like is successfully
-        created.
-        """
-        if SocialPostCommentLike.objects.filter(comment_id=request.data["comment"], user=request.user).first() is not None:
-            return Response(data={"error":"Already Liked!!!"})
-        SocialPostCommentLike.objects.create(comment_id=request.data["comment"], user=request.user)
-        return Response(data={"success":"Liked!!!"})
-
-    @action(methods=['post'], detail=False,url_path="unlike", permission_classes=[SocialPostCommentPermission])
-    def unlike(self, request):
-        """
-        The above function allows a user to unlike a comment on a social post.
-        
-        :param request: The `request` parameter is an object that represents the HTTP request made by
-        the client. It contains information such as the request method (e.g., GET, POST), headers, user
-        authentication details, and the request data (e.g., form data, JSON payload). In this case, the
-        `
-        :return: The code is returning a response in JSON format. If the comment is found and
-        successfully deleted, it will return a success message: {"success": "DisLiked!!!"}. If the
-        comment is not found, it will return an error message: {"error": "Comment not found!!!"}.
-        """
-        comment = SocialPostCommentLike.objects.filter(comment_id=request.data["comment"],user=request.user).first()
-        if comment is not None:
-            comment.delete()
-            return Response(data={"success":"DisLiked!!!"})
-        else:
-            return Response(data={"error":"Comment not found!!!"})
-  
-    
-
-
-class ArticleChatViewset(viewsets.ModelViewSet):
-    # The above code is defining a Django view for handling CRUD operations on ArticleMessage objects.
-    # It specifies the queryset to retrieve all ArticleMessage objects, sets the permission classes to
-    # ArticleChatPermissions, and sets the parser classes to JSONParser, MultiPartParser, and
-    # FormParser. The serializer_class is set to ArticleChatSerializer, which will be used to
-    # serialize and deserialize ArticleMessage objects. The http_method_names are set to allow POST,
-    # GET, PUT, and DELETE requests. The action_serializer dictionary maps different actions (create,
-    # retrieve, list, update, destroy) to different serializers for handling those actions.
-    queryset = ArticleMessage.objects.all()
-    permission_classes = [ArticleChatPermissions]
-    parser_classes = [parsers.JSONParser, parsers.MultiPartParser, parsers.FormParser]
-    serializer_class = ArticleChatSerializer
-    http_method_names = ["post", "get", "put", "delete"]
-
-    action_serializer = {
-                        "create": ArticleChatCreateSerializer,
-                         "retrieve": ArticleChatSerializer,
-                         "list": ArticleChatSerializer,
-                         "update": ArticleChatUpdateSerializer,
-                         "destroy": ArticleChatSerializer
-                        }
-
-    def get_serializer_class(self):
-        return self.action_serializer.get(self.action, self.serializer_class)
-
-    def get_queryset(self):
-        article = self.request.query_params.get("article", None)
-        if article is not None:
-            qs = self.queryset.filter(article_id=article).order_by("created_at")
-            return qs
-        return ArticleMessage.objects.none()
-
-    def list(self, request):
-        response = super(ArticleChatViewset, self).list(request)
-
-        return Response(data={"success": response.data})
-
-    def retrieve(self, request, pk):
-        obj = self.get_object()
-        self.check_object_permissions(request, obj)
-        response = super(ArticleChatViewset, self).retrieve(request, pk=pk)
-
-        return Response(data={"success": response.data})
-
-    def create(self, request):
-        response = super(ArticleChatViewset, self).create(request)
-        
-        return Response(data={"success": response.data})
-
-    def update(self, request, pk):
-        self.get_object()
-        instance = self.get_object()
-        serializer = self.get_serializer(instance, data=request.data, partial=True)
-        serializer.is_valid(raise_exception=True)
-        self.perform_update(serializer)
-
-        return Response(data={"success": serializer.data})
-
-    def destroy(self, request, pk):
-        super(ArticleChatViewset, self).destroy(request, pk=pk)
-
-        return Response(data={"success": "chat successfully deleted"})
-
-
-class PersonalMessageViewset(viewsets.ModelViewSet):
-    queryset = PersonalMessage.objects.all()
-    permission_classes = [MessagePermissions]
-    parser_classes = [parsers.JSONParser, parsers.MultiPartParser, parsers.FormParser]
-    serializer_class = MessageSerializer
-    http_method_names = ["get", "post", "delete", "put"]
-
-    action_serializers = {
-        "create": MessageCreateSerializer,
-        "retrieve": MessageSerializer,
-        "list": MessageSerializer,
-        "update": MessageUpdateSerializer,
-        "destroy": MessageSerializer,
-    }
-
-    def get_serializer_class(self):
-        return self.action_serializers.get(self.action, self.serializer_class)
-
-    def get_queryset(self):
-        qs = self.queryset.filter(Q(sender=self.request.user) | Q(receiver=self.request.user)).order_by('-created_at')
-        return qs
-
-    def list(self, request):
-        response = super(PersonalMessageViewset, self).list(request)
-
-        return Response(data={"success": response.data})
-
-    def retrieve(self, request, pk):
-        obj = self.get_object()
-        self.check_object_permissions(request, obj)
-        response = super(PersonalMessageViewset, self).retrieve(request, pk=pk)
-
-        return Response(data={"success": response.data})
-
-    def create(self, request):
-        serializer = self.get_serializer(data=request.data)
-        serializer.is_valid(raise_exception=True)
-        serializer.save()
-        return Response(
-            data={"success": "Message Successfully sent", "message": serializer.data},
-            status=status.HTTP_201_CREATED,
-        )
-
-    def update(self, request, pk):
-        instance = self.get_object()
-        serializer = self.get_serializer(instance, data=request.data, partial=True)
-        serializer.is_valid(raise_exception=True)
-        self.perform_update(serializer)
-
-        return Response(data={"success": serializer.data})
-
-    def destroy(self, request, pk):
-        obj = self.get_object()
-        self.check_object_permissions(request, obj)
-        super(PersonalMessageViewset, self).destroy(request, pk)
-
-        return Response(data={"success": "Message Successfuly removed!!!"})
-   
->>>>>>> e608881c
-
+import secrets
+from django.shortcuts import get_object_or_404, redirect, render
+from rest_framework.decorators import action
+from rest_framework import parsers, viewsets, permissions, status
+from rest_framework.response import Response
+from django.core.mail import send_mail
+from django.contrib import messages
+from channels.layers import get_channel_layer
+from asgiref.sync import async_to_sync
+from django_filters.rest_framework import DjangoFilterBackend
+from rest_framework.filters import SearchFilter
+from django.db.models import Q,Count,Subquery, OuterRef
+from django.db.models.functions import Coalesce
+from app.models import *
+from app.serializer import *
+from app.permissions import *
+from app.filters import *
+from rest_framework import filters
+from django_filters import rest_framework as django_filters 
+
+class UserViewset(viewsets.ModelViewSet):
+    # The above code is defining a Django view for handling user-related operations.
+    queryset = User.objects.all()
+    permission_classes = [UserPermission]
+    parser_classes = [parsers.JSONParser, parsers.MultiPartParser, parsers.FormParser]
+    serializer_class = UserSerializer
+    filter_backends = [DjangoFilterBackend, SearchFilter]
+    http_method_names = ['get','post','put','delete']
+
+    search_fields = ['username', 'email']
+    action_serializers = {
+        'login':LoginSerializer,
+        'create':UserCreateSerializer,
+        'list': UserSerializer,
+        'update':UserUpdateSerializer,
+        'forgot_password':ForgotPasswordSerializer,
+        'reset_password':ResetPasswordSerializer,
+        'get_current_user':UserSerializer,
+        'getMyArticles':AuthorSerializer,
+        'getMyArticle':AuthorSerializer,
+        'getUserArticles':UserSerializer,
+        'getposts': SocialPostSerializer,
+        'follow': FollowSerializer,
+        'unfollow': FollowSerializer,
+        'followers': FollowersSerializer,
+        'following': FollowingSerializer,
+        'myactivity': UserActivitySerializer,
+        'verifyrequest': ForgotPasswordSerializer,
+        'verifyemail': VerifySerializer,
+        'messages': MessageListSerializer,
+        "getmyposts": SocialPostSerializer,
+    }
+
+
+    def get_serializer_class(self):
+        return self.action_serializers.get(self.action, self.serializer_class)
+
+    def get_authenticated_user(self):
+        user = get_object_or_404(self.queryset, pk=self.request.user.pk)
+        self.check_object_permissions(self.request, user)
+        return user
+
+    def list(self, request):
+
+        response = super(UserViewset, self).list(request)
+
+        return Response(data={"success": response.data})
+    
+    def retrieve(self, request, pk):
+
+        response = super(UserViewset, self).retrieve(request,pk=pk)
+        print(response.data)
+        return Response(data={"success": response.data})
+
+    def create(self, request):
+        super(UserViewset, self).create(request)
+
+        return Response(data={"success": "User successfully added"})
+
+
+    def update(self, request, pk):
+
+        instance = self.get_object()
+        serializer = self.get_serializer(instance, data=request.data, partial=True)
+        serializer.is_valid(raise_exception=True)
+        self.perform_update(serializer)
+
+        return Response(data={"success":serializer.data})
+
+
+    def destroy(self, request, pk ):
+
+        super(UserViewset, self).destroy(request,pk=pk)
+
+        return Response(data={"success": "User successfully deleted"})
+
+    @action(methods=['post'], detail=False, permission_classes=[permissions.AllowAny,])
+    def login(self, request, pk=None):
+        """
+        The above function is a login function that accepts a POST request, validates the data using a
+        serializer, and returns a success response with the serialized data.
+        
+        :param request: The `request` parameter is an object that represents the HTTP request made by
+        the client. It contains information such as the request method (e.g., GET, POST), headers, query
+        parameters, and the request body
+        :param pk: The `pk` parameter is used to identify a specific object in the API. It stands for
+        "primary key" and is typically used when performing CRUD operations (Create, Read, Update,
+        Delete) on a specific object. In this case, since `detail=False`, the `pk` parameter is
+        :return: The code is returning a Response object with the data {"success": serializer.data}.
+        """
+        serializer = self.get_serializer(data=request.data)
+        if serializer.is_valid(raise_exception=True):
+            return Response(data={"success":serializer.data})
+
+    @action(methods=['get'], detail=False, url_path="articles", permission_classes=[permissions.IsAuthenticated,])
+    def getMyArticles(self, request):
+        """
+        This function retrieves all articles written by the authenticated user.
+        
+        :param request: The `request` parameter is an object that represents the HTTP request made by
+        the client. It contains information such as the user making the request, the HTTP method used
+        (GET, POST, etc.), and any data or parameters sent with the request. In this case, the `request`
+        object is
+        :return: The code is returning a response with a JSON object containing the serialized data of
+        the articles that belong to the authenticated user. The serialized data is obtained using the
+        ArticlelistSerializer class and is passed the articles queryset as well as the request context.
+        The JSON object is wrapped in a "success" key.
+        """
+        authors = Author.objects.filter(User_id=request.user.id)
+        articles = Article.objects.filter(author__in=authors)
+        article_serializer = ArticlelistSerializer(articles, many=True, context={'request':request})
+
+        return Response(data={"success": article_serializer.data})
+    
+    @action(methods=['get'], detail=False, url_path="articles/(?P<articleId>.+)", permission_classes=[permissions.IsAuthenticated,])
+    def getMyArticle(self, request,articleId):
+        """
+        This function retrieves a specific article belonging to the authenticated user.
+        
+        :param request: The `request` parameter is the HTTP request object that contains information
+        about the current request, such as the user making the request, the request method (GET, POST,
+        etc.), and any data or parameters included in the request
+        :param articleId: The `articleId` parameter is a variable that represents the ID of the article
+        that the user wants to retrieve. It is extracted from the URL path using regular expression
+        matching
+        :return: The response will contain a JSON object with the key "success" and the value will be
+        the serialized data of the article(s) matching the given articleId.
+        """
+        authors = Author.objects.filter(User_id=request.user.id)
+        articles = Article.objects.filter(author__in=authors,id=articleId)
+        article_serializer = ArticleGetSerializer(articles, many=True, context={'request':request})
+
+        return Response(data={"success": article_serializer.data})
+    
+    @action(methods=['get'], detail=False, url_path="(?P<username>.+)/posts", permission_classes=[UserPermission])
+    def getposts(self, request, username):
+        """
+        This function retrieves all social posts for a given user.
+        
+        :param request: The `request` parameter is an object that represents the HTTP request made by
+        the client. It contains information such as the request method (GET, POST, etc.), headers, query
+        parameters, and the body of the request
+        :param username: The `username` parameter is a string that represents the username of a user. It
+        is used to filter the `User` objects and retrieve the user with the specified username
+        :return: The code is returning a response with the serialized data of the social posts belonging
+        to the user specified by the username parameter. The response data is a dictionary with a
+        "success" key, and the value is the serialized data of the posts.
+        """
+        instance = User.objects.filter(username=username).first()
+        queryset = SocialPost.objects.filter(user_id=instance.id)
+        serializer = SocialPostListSerializer(data=queryset, many=True, context={'request': request})
+        serializer.is_valid()
+        posts = serializer.data
+        return Response(data={"success": posts})
+    
+    @action(methods=['get'], detail=False, url_path="myposts", permission_classes=[UserPermission])
+    def getmyposts(self, request):
+        """
+        This function retrieves all social posts created by a specific user and returns them in
+        descending order of creation.
+        
+        :param request: The `request` parameter is an object that represents the HTTP request made by
+        the client. It contains information such as the request method (GET, POST, etc.), headers, user
+        authentication details, and query parameters
+        :return: The code is returning a response with the data of the user's posts. The data being
+        returned is a dictionary with a key "success" and the value being the serialized data of the
+        user's posts.
+        """
+        instance = User.objects.filter(id=request.user).first()
+        queryset = SocialPost.objects.filter(user_id=instance.id).order_by('-created_at')
+        serializer = SocialPostListSerializer(data=queryset, many=True, context={'request': request})
+        serializer.is_valid()
+        posts = serializer.data
+        return Response(data={"success": posts})
+    
+    @action(methods=['get'], detail=False, url_path="(?P<username>.+)/articles", permission_classes=[UserPermission])
+    def getUserArticles(self, request, username):
+        """
+        This function retrieves all articles written by a specific user and returns them as a response.
+        
+        :param request: The `request` parameter is an object that represents the HTTP request made by
+        the client. It contains information such as the request method (GET, POST, etc.), headers, query
+        parameters, and the body of the request
+        :param username: The `username` parameter is a string that represents the username of a user. It
+        is used to filter the `User` objects based on the provided username
+        :return: The response will contain a JSON object with a "success" key and the value will be a
+        list of serialized article objects.
+        """
+        user = User.objects.filter(username=username).first()
+        queryset = Author.objects.filter(User_id=user.id)
+        articles = Article.objects.filter(author__in=queryset)
+        serializer = ArticlelistSerializer(articles, many=True, context={'request':request})
+        articles = serializer.data
+        return Response(data={"success": articles})
+
+    @action(methods=['get'], detail=False,permission_classes=[permissions.IsAuthenticated,])
+    def get_current_user(self, request, pk=None):
+        """
+        get logged in user
+        """
+        serializer = self.get_serializer(self.get_authenticated_user())
+        return Response(data={"success": serializer.data})
+
+    @action(methods=['post'],url_path="verifyrequest", detail=False,permission_classes=[permissions.AllowAny,])
+    def verifyrequest(self, request):
+        """
+        The above function is a Django view that verifies a user's email address by sending an OTP
+        (One-Time Password) to their email.
+        
+        :param request: The request object contains information about the HTTP request made to the API,
+        such as the request method (POST in this case) and the data sent in the request body
+        :return: The code is returning a response with a success message "code sent to your email" if
+        the email verification request is successful.
+        """
+        serializer = self.get_serializer(data=request.data)
+        serializer.is_valid(raise_exception=True)
+        otp = secrets.randbelow(999999 - 100000 + 1) + 100000
+        user = User.objects.filter(email=serializer.data['email']).first()
+        if user is None:
+            return Response(data={"error": "Please Enter valid email address!!!"}, status=status.HTTP_400_BAD_REQUEST)
+        if user.email_verified == True:
+            return Response(data={"error": "Email already verified!!!"}, status=status.HTTP_400_BAD_REQUEST)
+        verify = EmailVerify.objects.create(user=user, otp=otp)
+        email_from = settings.EMAIL_HOST_USER
+        email_subject = "Email Verification"
+        email_body = "Your One Time Password is " + str(otp)
+        send_mail(email_subject, email_body, email_from, [serializer.data['email']], fail_silently=False)
+        return Response(data={"success": "code sent to your email"})
+    
+    @action(methods=['post'],url_path="verify_email",detail=False,permission_classes=[permissions.AllowAny,])
+    def verifyemail(self,request):
+        """
+        The above function verifies the email address of a user by checking the OTP (One-Time Password)
+        provided and updates the user's email_verified field to True if the verification is successful.
+        
+        :param request: The request object contains information about the HTTP request made to the
+        server, including the data sent in the request body
+        :return: The code is returning a response in JSON format. If the user is not found or the OTP
+        authentication fails, it returns an error message with a status code of 400 (Bad Request). If
+        the email verification is successful, it returns a success message with a status code of 200.
+        """
+        otp = request.data.get('otp')
+        email = request.data.get('email')
+        user = User.objects.filter(email=email).first()
+        if user is None:
+            return Response(data={"error": "Please enter correct mail address"}, status=status.HTTP_400_BAD_REQUEST)
+        res = EmailVerify.objects.filter(otp=otp,user=user).first()
+        if res is None:
+            res1 = EmailVerify.objects.filter(user=user).first()
+            res1.delete()
+            return Response(data={"error": "Otp authentication failed.Please generate new Otp!!!"}, status=status.HTTP_400_BAD_REQUEST)
+        res.delete()
+        user.email_verified = True
+        user.save()
+        return Response(data={"success": "Email Verified Successfully!!!"})
+
+    @action(methods=['post'],url_path="forgot_password", detail=False,permission_classes=[permissions.AllowAny,])
+    def forgot_password(self, request):
+        """
+        The above function is a Django view that handles the forgot password functionality by generating
+        a random OTP, saving it in the database, and sending it to the user's email address.
+        
+        :param request: The request object contains information about the HTTP request made to the API,
+        such as the request method (POST in this case) and the data sent in the request body
+        :return: The code is returning a response with a success message indicating that the OTP
+        (One-Time Password) has been sent to the user's email address.
+        """
+        serializer = self.get_serializer(data=request.data)
+        serializer.is_valid(raise_exception=True)
+        
+        otp = secrets.randbelow(999999 - 100000 + 1) + 100000
+
+        user = User.objects.filter(email=serializer.data['email']).first()
+        if user is None:
+            return Response(data={"error": "Please enter a valid email address"}, status=status.HTTP_400_BAD_REQUEST)
+        
+        if user.email_verified == False:
+            return Response(data={"error": "Please verify your email address"}, status=status.HTTP_400_BAD_REQUEST)
+        
+        forget = ForgetPassword.objects.create(user=user, otp=otp)
+        forget.save()
+
+        email_from = settings.EMAIL_HOST_USER
+        email_subject = "Reset Password"
+        email_body = "You have forgot you account password. Your One Time Password is " + str(otp)
+        send_mail(email_subject, email_body, email_from, [serializer.data['email']], fail_silently=False)
+        return Response(data={"success": "code sent to your email"})
+
+        
+    @action(methods=['post'],url_path="reset_password", detail=False,permission_classes=[permissions.AllowAny,])
+    def reset_password(self, request):
+        """
+        The above function is a Django view that handles the password reset functionality by verifying the
+        OTP and updating the user's password.
+        
+        :param request: The request object contains information about the HTTP request being made, such as
+        the headers, body, and method
+        :return: The code is returning a response object with the following data:
+        """
+        otp = request.data.get('otp')
+        email = request.data.get('email')
+        password = request.data.get('password')
+        password2 = request.data.get('password2')
+        user = User.objects.filter(email=email).first()
+        if user is None:
+            return Response(data={"error": "Please enter valid email address"}, status=status.HTTP_400_BAD_REQUEST)
+        forget = ForgetPassword.objects.filter(otp=otp, user=user).first()
+        if forget is None:
+            return Response(data={"error":"Invalid One Time Password."}, status=status.HTTP_400_BAD_REQUEST)
+                
+        user = forget.user
+        if password == password2:
+            user.set_password(password)
+            user.save()
+            forget.delete()
+            return Response(data={"success": "password reset successfully"})
+        else:
+            messages.error(request, 'Password not matching.')
+            return Response(data={"error": "Password not matching"}, status=status.HTTP_400_BAD_REQUEST)
+        
+    @action(methods=['post'],url_path='follow', detail=False, permission_classes=[permissions.IsAuthenticated])
+    def follow(self, request):
+        """
+        This function allows a user to follow another user by creating a new entry in the Follow model.
+        
+        :param request: The `request` parameter is an object that represents the HTTP request made by the
+        client. It contains information such as the request method (e.g., GET, POST), headers, user
+        authentication details, and the request data (e.g., form data, JSON payload). In this case, the `
+        :return: The code is returning a Response object with either an error message or a success message.
+        If the member is not None, indicating that the user is already following the specified user, it will
+        return a Response object with an error message: {"error":"Already following!!!"}. Otherwise, it will
+        create a new Follow object and return a Response object with a success message:
+        {"success":"followed!!!"
+        """
+        instance = User.objects.filter(id=request.data["followed_user"]).first()
+        member = Follow.objects.filter(followed_user=instance, user=request.user).first()
+        if member is not None:
+            return Response(data={"error":"Already following!!!"})
+        Follow.objects.create(followed_user=instance, user=request.user)
+        return Response(data={"success":"followed!!!"})
+
+    @action(methods=['post'],url_path='unfollow', detail=False, permission_classes=[permissions.IsAuthenticated])
+    def unfollow(self, request):
+        """
+        This function allows a user to unfollow another user.
+        
+        :param request: The `request` parameter is an object that represents the HTTP request made by
+        the client. It contains information such as the request method (e.g., GET, POST), headers, body,
+        and user authentication details. In this case, it is used to retrieve the data sent in the
+        request body,
+        :return: The code is returning a response in JSON format. If the member exists and is
+        successfully deleted, it will return a success message: {"success":"UnFollowed!!!"}. If the
+        member does not exist, it will return an error message: {"error":"Did not Follow!!!"}.
+        """
+        instance = User.objects.filter(id=request.data["followed_user"]).first()
+        member = Follow.objects.filter(followed_user=instance,user=request.user).first()
+        if member is not None:
+            member.delete()
+            return Response(data={"success":"UnFollowed!!!"})
+        else:
+            return Response(data={"error":"Did not Follow!!!"})
+    
+    @action(methods=['get'],url_path='myactivity',detail=False,permission_classes=[permissions.IsAuthenticated])
+    def myactivity(self,request):
+        """
+        The `myactivity` function retrieves the activities of the authenticated user and returns them as
+        a serialized response.
+        
+        :param request: The `request` parameter is an object that represents the HTTP request made by
+        the client. It contains information such as the request method (GET, POST, etc.), headers, query
+        parameters, and the user making the request (if authenticated)
+        :return: The response will contain a JSON object with a "success" key and the serialized data of
+        the user's activities as the value.
+        """
+        activities = UserActivity.objects.filter(user_id=request.user)
+        serializer = UserActivitySerializer(activities,many=True)
+        return Response(data={"success":serializer.data})
+        
+    @action(methods=['get'],url_path="followers", detail=False,permission_classes=[UserPermission])
+    def followers(self,request):
+        """
+        This function retrieves the followers of a user and returns a serialized response.
+        
+        :param request: The `request` parameter is an object that represents the HTTP request made by
+        the client. It contains information such as the request method (GET, POST, etc.), headers, query
+        parameters, and body
+        :return: The code is returning a response with the serialized data of the followers of a user
+        specified by the "username" query parameter. The response data is in the format of a dictionary
+        with a key "success" and the value being the serialized data of the followers.
+        """
+        instance = User.objects.filter(username=request.query_params.get("username")).first()
+        member = Follow.objects.filter(followed_user=instance)
+        serializer = FollowersSerializer(member,many=True,context={'request':request})
+        return Response(data={"success": serializer.data})
+
+    @action(methods=['get'],url_path="following", detail=False,permission_classes=[UserPermission])
+    def following(self,request):
+        """
+        The above function retrieves the list of users that a given user is following and returns it as
+        a serialized response.
+        
+        :param request: The `request` parameter is the HTTP request object that contains information
+        about the current request, such as the user making the request, the requested URL, and any query
+        parameters or data sent with the request. It is passed to the view function or method as an
+        argument
+        :return: The code is returning a response with a JSON object containing the serialized data of
+        the following members of a user. The JSON object has a "success" key with the value being the
+        serialized data of the following members.
+        """
+        instance = User.objects.filter(username=request.query_params.get("username")).first()
+        member = Follow.objects.filter(user=instance.id)
+        serializer = FollowingSerializer(member,many=True,context={'request':request})
+        return Response(data={"success": serializer.data})
+    
+    @action(methods=['get'],url_path="messages", detail=False,permission_classes=[UserPermission])
+    def messages(self,request):
+        """
+        This function retrieves the most recent message and number of unread messages for each user that
+        has messaged the current user, and orders it by the most recent message.
+        
+        :param request: The `request` parameter is an object that represents the HTTP request made by
+        the client. It contains information such as the user making the request, the HTTP method used
+        (GET, POST, etc.), and any data or parameters sent with the request. In this case, it is used to
+        identify the
+        :return: The response will be a JSON object with a "success" key and the serialized data of the
+        messages as its value.
+        """
+        # retrieve most recent message and number of unread messages of each user that has messaged the current user and order it by the most recent message
+        messages = PersonalMessage.objects.filter(Q(sender=request.user) | Q(receiver=request.user)).distinct('sender','receiver').order_by('sender','receiver','-created_at')
+        serializer = MessageListSerializer(messages,many=True,context={'request':request})
+        return Response(data={"success": serializer.data})
+
+class CommunityViewset(viewsets.ModelViewSet):
+    # The above code is defining a view for a Django REST Framework API endpoint for the `Community`
+    # model. It retrieves all instances of the `Community` model from the database using the
+    # `Community.objects.all()` method and assigns it to the `queryset` variable. It also retrieves
+    # all instances of the `CommunityMeta` model and assigns it to the `queryset2` variable, and
+    # retrieves all instances of the `CommunityMember` model and assigns it to the `queryset3`
+    # variable.
+    queryset = Community.objects.all()
+    queryset2 = CommunityMeta.objects.all()
+    queryset3 = CommunityMember.objects.all()
+    permission_classes = [CommunityPermission]
+    parser_classes = [parsers.JSONParser, parsers.MultiPartParser, parsers.FormParser]
+    serializer_class = CommunitySerializer
+    filter_backends = [DjangoFilterBackend, SearchFilter]
+    http_method_names = ['post', 'get', 'put', 'delete']
+    lookup_field = "Community_name"
+
+    search_fields = ['Community_name']
+    
+    # The above code defines a dictionary called `action_serializers` which maps different actions to
+    # their respective serializers. Each key in the dictionary represents an action, such as "create",
+    # "update", "promote_member", etc., and the corresponding value is the serializer class associated
+    # with that action. These serializers are used to serialize and deserialize data when performing
+    # different actions on a community object.
+    action_serializers = {
+        "create":CommunityCreateSerializer,
+        "update":CommunityUpdateSerializer,
+        "promote_member":PromoteSerializer,
+        "addPublishedInfo":ArticlePostPublishSerializer,
+        "getMembers":CommunityMemberSerializer,
+        "getArticles": CommunityMetaArticlesSerializer,
+        "list": CommunitylistSerializer,
+        "retrieve": CommunityGetSerializer,
+        "join_request":JoinRequestSerializer,
+        "get_requests":CommunityRequestGetSerializer,
+        "approve_request":ApproverequestSerializer,
+        "subscribe": SubscribeSerializer,
+        "unsubscribe": SubscribeSerializer,
+        'mycommunity': CommunitySerializer,
+    }
+    
+    def get_serializer_class(self):
+        return self.action_serializers.get(self.action, self.serializer_class)
+    
+    def list(self, request):
+
+        response = super(CommunityViewset, self).list(request)
+
+        return Response(data={"success":response.data})
+    
+    def retrieve(self, request, Community_name):
+        obj = self.get_object()
+        self.check_object_permissions(request,obj)
+        response = super(CommunityViewset, self).retrieve(request,Community_name=Community_name)
+
+        return Response(data={"success":response.data})
+
+    def create(self, request):
+        
+        member = self.queryset.filter(user=request.user).first()
+        if member is not None:
+            return Response(data={"error": "You already created a community.You can't create another community!!!"}, status=status.HTTP_400_BAD_REQUEST)
+        super(CommunityViewset, self).create(request)
+
+        return Response(data={"success": "Community successfully added"})
+
+
+    def update(self, request, Community_name):
+        obj = self.get_object()
+        self.check_object_permissions(request,obj)
+        instance = self.get_object()
+        serializer = self.get_serializer(instance, data=request.data, partial=True)
+        serializer.is_valid(raise_exception=True)
+        self.perform_update(serializer)
+
+        return Response(data={"success": serializer.data})
+
+
+    def destroy(self, request, Community_name ):
+        obj = self.get_object()
+        self.check_object_permissions(request,obj)
+        super(CommunityViewset, self).destroy(request,Community_name=Community_name)
+
+        return Response(data={"success": "community successfully deleted"})
+
+    @action(methods=['GET'], detail=False, url_path='(?P<Community_name>.+)/articles', permission_classes=[CommunityPermission])
+    def getArticles(self, request, Community_name):
+        """
+        This function retrieves articles belonging to a specific community and returns them as a
+        response.
+        
+        :param request: The request object represents the HTTP request made by the client. It contains
+        information such as the request method (GET, POST, etc.), headers, and query parameters
+        :param Community_name: The `Community_name` parameter is a string that represents the name of a
+        community. It is used to filter the articles based on the community name
+        :return: The response being returned is a JSON object with the key "success" and the value being
+        the serialized data of the articles related to the specified community.
+        """
+        obj = self.get_object()
+        self.check_object_permissions(request,obj)
+        response = self.queryset2.filter(community__Community_name=Community_name)
+        serializer = CommunityMetaArticlesSerializer(data=response, many=True)
+        serializer.is_valid()
+        articles = serializer.data
+        return Response(data={"success": articles})
+
+    @action(methods=['get'], detail=False, url_path="mycommunity", permission_classes=[permissions.IsAuthenticated,])
+    def getMyCommunity(self, request):
+        """
+        This function retrieves the community that the authenticated user is an admin of.
+        
+        :param request: The `request` parameter is an object that represents the HTTP request made by
+        the client. It contains information such as the request method (GET, POST, etc.), headers, query
+        parameters, and the user making the request. In this case, it is used to identify the user
+        making the request
+        :return: The code is returning a response with the data of the first community that the
+        authenticated user is an admin of. The data is returned as a dictionary with a key "success" and
+        the value being the community information.
+        """
+        member = CommunityMember.objects.filter(user=request.user,is_admin=True).first()
+        instance = Community.objects.filter(id=member.community.id)
+        serializer = CommunitySerializer(data=instance, many=True)
+        serializer.is_valid()
+        community = serializer.data
+        return Response(data={"success": community[0]})
+    
+    @action(methods=['POST'], detail=False, url_path='(?P<Community_name>.+)/article/(?P<article_id>.+)/publish',permission_classes=[CommunityPermission])
+    def addPublishedInfo(self, request, Community_name, article_id):
+        """
+        This function adds license, article file, DOI, and published date to a published article in a
+        community.
+        
+        :param request: The request object contains information about the current HTTP request, such as
+        the headers, body, and user authentication details
+        :param Community_name: The Community_name parameter is a string that represents the name of a
+        community. It is used to filter the articles based on the community they belong to
+        :param article_id: The `article_id` parameter is the unique identifier of the article that you
+        want to add published information to. It is used to retrieve the specific article from the
+        database
+        :return: The code is returning a response with data indicating whether the action was successful
+        or not. If the condition `article.published != Community_name` is true, it will return a
+        response with an error message. Otherwise, it will update the article object with the provided
+        data and return a response with a success message.
+        """
+        obj = self.get_object()
+        self.check_object_permissions(request,obj)
+        article = Article.objects.filter(id=article_id).first()
+        if(article.published != Community_name):
+            return Response(data={"error": "This action can't be performed"})
+        else:
+            data = request.data
+            article.license = data["license"]
+            article.published_article_file = data["published_article_file"]
+            article.doi = data["doi"]
+            article.published_date = datetime.datetime.now()
+            article.save()
+            return Response(data={"success": "You added the license,Article file to the published Article"})
+    
+    @action(methods=['GET'],detail=False,url_path='(?P<Community_name>.+)/members',permission_classes=[CommunityPermission])
+    def getMembers(self, request, Community_name):
+        """
+        This function retrieves the members of a community and returns a response with the list of
+        users.
+        
+        :param request: The request object contains information about the current HTTP request, such as
+        the headers, method, and body
+        :param Community_name: The `Community_name` parameter is a variable that captures the name of
+        the community for which you want to retrieve the members. It is extracted from the URL path
+        using regular expression matching
+        :return: The response being returned is a JSON object with the key "success" and the value being
+        the list of members in the specified community.
+        """
+        obj = self.get_object()
+        self.check_object_permissions(request,obj)
+        response = self.queryset3.filter(community=obj)
+        serializer = self.get_serializer(data=response, many=True)
+        serializer.is_valid()
+        users = serializer.data
+        return Response(data={"success": users})
+    
+    @action(methods=['POST'],detail=False, url_path='(?P<Community_name>.+)/promote_member',permission_classes=[CommunityPermission]) 
+    def promote_member(self, request, Community_name):
+        """
+        This function promotes a member of a community by updating their user_id in the serializer.
+        
+        :param request: The `request` parameter is an object that represents the HTTP request made by
+        the client. It contains information such as the request method (e.g., GET, POST), headers, query
+        parameters, and request body
+        :param Community_name: The `Community_name` parameter is a variable that captures the name of
+        the community in the URL path. It is used to identify the specific community for which the
+        member is being promoted
+        :return: The code is returning a Response object with the data and status specified in the code.
+        If the member is not found, it returns a Response with an error message and a status of 404 (Not
+        Found). If the member is already an admin, it also returns a Response with an error message and
+        a status of 404 (Not Found). If the request is successful, it saves the updated data
+        """
+        obj = self.get_object()
+        self.check_object_permissions(request,obj)
+        member = User.objects.filter(id=request.data["user_id"]).first()
+        if member is None:
+            return Response(data={"error": "User not found"}, status=status.HTTP_404_NOT_FOUND)
+        admin = Community.objects.filter(user_id=request.data["user_id"],Community_name=Community_name).first()
+        if admin is not None:
+            return Response(data={"error": "You cant perform this action"},status=status.HTTP_404_NOT_FOUND)
+        serializer = self.get_serializer(obj, data=request.data, partial=True)
+        serializer.is_valid(raise_exception=True)
+        serializer.save()
+        
+        return Response(data={"success": "member promoted successfully"})
+    
+    @action(methods=['DELETE'],detail=False, url_path='(?P<Community_name>.+)/remove_member/(?P<user_id>.+)',permission_classes=[CommunityPermission]) 
+    def remove_member(self, request, Community_name, user_id):
+        """
+        This function removes a member from a community and sends them an email notification.
+        
+        :param request: The HTTP request object that contains information about the request made by the
+        client
+        :param Community_name: The name of the community from which the member will be removed
+        :param user_id: The `user_id` parameter is the unique identifier of the user that you want to
+        remove from the community
+        :return: The code is returning a JSON response with the data "success": "member removed
+        successfully" if the member is successfully removed from the community.
+        """
+        obj = self.get_object()
+        self.check_object_permissions(request,obj)
+
+        admin = Community.objects.filter(user_id=user_id).first()
+        if admin is not None:
+            return Response(data={"error": "You cant perform this action"},status=status.HTTP_404_NOT_FOUND)
+        
+        try:
+            member = CommunityMember.objects.filter(community=obj, user_id=user_id).first()
+            emails = []
+            emails.append(member.user.email)
+            if member is None:
+                return Response(data={"error": "Not member of community"}, status=status.HTTP_404_NOT_FOUND)
+            member.delete()
+            send_mail(f'you are removed from {obj}',f'You have been removed from {obj}.Due to inappropriate behaviour', settings.EMAIL_HOST_USER , emails, fail_silently=False)
+
+            
+        except Exception as e:
+            return Response(data={'error': 'unable to delete it.Please try again later!!!'}, status=status.HTTP_400_BAD_REQUEST)
+        
+        return Response(data={"success": "member removed successfully"})
+    
+    
+    @action(methods=['POST'],detail=False, url_path='(?P<Community_name>.+)/join_request',permission_classes=[CommunityPermission])
+    def join_request(self, request, Community_name):
+        """
+        This function handles a POST request to join a community and saves the join request in the
+        database.
+        
+        :param request: The `request` parameter is the HTTP request object that contains information
+        about the request made by the client, such as the request method, headers, and body
+        :param Community_name: The `Community_name` parameter is a named capture group in the URL
+        pattern. It captures the name of the community that the user wants to send a join request to
+        :return: The code is returning a response with a JSON object containing the data from the
+        serializer, wrapped in a "success" key.
+        """
+        obj = self.get_object()
+        data = request.data
+        data["community"] = obj.id
+
+        serializer = self.get_serializer(data=data)
+        serializer.is_valid(raise_exception=True)
+        serializer.save()
+
+        return Response(data={"success":serializer.data})
+
+    @action(methods=['GET'],detail=False, url_path='(?P<Community_name>.+)/get_requests',permission_classes=[CommunityPermission])
+    def get_requests(self, request, Community_name):
+        """
+        This function retrieves all requests related to a specific community and returns them in a
+        serialized format.
+        
+        :param request: The `request` parameter is the HTTP request object that contains information
+        about the current request, such as the request method, headers, and query parameters. It is
+        provided by the Django REST Framework
+        :param Community_name: The `Community_name` parameter is a variable that captures the name of
+        the community for which you want to retrieve requests. It is specified in the URL pattern as
+        `(?P<Community_name>.+)`, which means that any string can be captured and assigned to the
+        `Community_name` variable
+        :return: The response being returned is a JSON object with the key "success" and the value being
+        the serialized data of the CommunityRequests objects.
+        """
+        obj = self.get_object()
+        requests = CommunityRequests.objects.filter(community=obj)
+        serializer = self.get_serializer(requests, many=True)
+
+        return Response(data={"success":serializer.data})
+
+    @action(methods=['POST'],detail=False, url_path='(?P<Community_name>.+)/approve_request',permission_classes=[CommunityPermission])
+    def approve_request(self, request, Community_name):
+        """
+        This function approves a join request for a community and adds the user to the community's
+        members list.
+        
+        :param request: The `request` parameter is the HTTP request object that contains information
+        about the request made by the client. It includes details such as the request method (e.g., GET,
+        POST), headers, body, and user authentication
+        :param Community_name: The `Community_name` parameter is a named capture group in the URL
+        pattern. It captures the name of the community from the URL. For example, if the URL is
+        `/communities/my-community/approve_request`, then `Community_name` will be set to
+        `"my-community"`
+        :return: The code is returning a Response object with the data {"success": serializer.data}.
+        """
+        obj = self.get_object()
+        joinrequest = CommunityRequests.objects.filter(community=obj).first()
+
+        serializer = self.get_serializer(joinrequest, data=request.data, partial=True)
+        serializer.is_valid(raise_exception=True)
+        serializer.save()
+
+        if serializer.data['status']=="approved":
+            obj.members.add(serializer.data['user'])
+
+        joinrequest.delete()
+
+        return Response(data={"success":serializer.data})
+    
+    @action(methods=['post'], detail=False,url_path='(?P<Community_name>.+)/subscribe', permission_classes=[permissions.IsAuthenticated])
+    def subscribe(self, request, Community_name):
+        """
+        This function allows a user to subscribe to a community if they are not already subscribed.
+        
+        :param request: The `request` parameter is an object that represents the HTTP request made by
+        the client. It contains information such as the request method (e.g., GET, POST), headers, user
+        authentication details, and the request body
+        :param Community_name: The Community_name parameter is a string that represents the name of the
+        community that the user wants to subscribe to
+        :return: The code is returning a response in JSON format. If the user is already subscribed to
+        the community, it will return a response with an error message "Already Subscribed!!!". If the
+        user is not already subscribed, it will create a new subscription and return a response with a
+        success message "Subscribed!!!".
+        """
+        member = Subscribe.objects.filter(community__Community_name=Community_name, user=request.user).first()
+        if member is not None:
+            return Response(data={"error":"Already Subscribed!!!"})
+        instance = Community.objects.filter(Community_name=Community_name).first()
+        Subscribe.objects.create(community=instance, user=request.user)
+        return Response(data={"success":"Subscribed!!!"})
+
+    @action(methods=['post'], detail=False,url_path='(?P<Community_name>.+)/unsubscribe', permission_classes=[permissions.IsAuthenticated])
+    def unsubscribe(self, request,Community_name):
+        """
+        This function allows a user to unsubscribe from a community by deleting their subscription
+        entry.
+        
+        :param request: The request object contains information about the current HTTP request, such as
+        the user making the request, the HTTP method used (e.g., GET, POST), and any data sent with the
+        request
+        :param Community_name: The Community_name parameter is a string that represents the name of the
+        community that the user wants to unsubscribe from
+        :return: The code is returning a response in JSON format. If the member is found and
+        successfully deleted, it will return a success message: {"success":"Unsubscribed!!!"}. If the
+        member is not found, it will return an error message: {"error":"Did not Subscribe!!!"}.
+        """
+        member = Subscribe.objects.filter(community__Community_name=Community_name,user=request.user).first()
+        if member is not None:
+            member.delete()
+            return Response(data={"success":"Unsubscribed!!!"})
+        else:
+            return Response(data={"error":"Did not Subscribe!!!"})
+
+    
+class ArticleViewset(viewsets.ModelViewSet):
+    # The above code is defining a Django view for handling CRUD operations on the Article model. It
+    # specifies the queryset to retrieve all Article objects, sets the permission classes to
+    # ArticlePermission, and defines the parser classes for handling JSON, multipart, and form data.
+    # It also specifies the serializer class to use for serializing and deserializing Article objects,
+    # and sets the filter backends to DjangoFilterBackend, SearchFilter, and OrderingFilter for
+    # filtering, searching, and ordering the queryset. The filterset_class is set to ArticleFilter for
+    # more advanced filtering options. The allowed HTTP methods are specified as post, get
+    queryset = Article.objects.all()
+    permission_classes = [ArticlePermission]
+    parser_classes = [parsers.JSONParser, parsers.MultiPartParser, parsers.FormParser]
+    serializer_class = ArticleSerializer
+    filter_backends = [DjangoFilterBackend, SearchFilter,filters.OrderingFilter]
+    filterset_class = ArticleFilter
+    http_method_names = ['post', 'get', 'put', 'delete']
+    search_fields = ['article_name', 'keywords', 'authorstring']
+    
+    action_serializers = {
+        "list": ArticlelistSerializer,
+        "retrieve":ArticleGetSerializer,
+        "create":ArticleCreateSerializer,
+        "approve_article":ApproveSerializer,
+        "approve_review":InReviewSerializer,
+        "reject_article": RejectSerializer,
+        "submit_article":SubmitArticleSerializer,
+        "update": ArticleUpdateSerializer,
+        "getIsapproved": CommunityMetaApproveSerializer,
+        "getPublished": ArticlePublishSelectionSerializer,
+        "status": StatusSerializer,
+        "updateViews": ArticleViewsSerializer,
+        "block_user": ArticleBlockUserSerializer,
+        "favourite": FavouriteCreateSerializer,
+        "unfavourite": FavouriteSerializer,
+        "favourites": FavouriteSerializer
+
+    }
+    
+    def get_serializer_class(self):
+        return self.action_serializers.get(self.action, self.serializer_class)
+    
+    def get_queryset(self):
+        queryset = self.queryset
+        return queryset
+
+    
+    def list(self, request):
+        response = super(ArticleViewset, self).list(request)
+
+        return Response(data={"success":response.data})
+    
+    def retrieve(self, request, pk):
+        obj = self.get_object()
+        self.check_object_permissions(request,obj)
+        response = super(ArticleViewset, self).retrieve(request,pk=pk)
+
+        return Response(data={"success":response.data})
+
+    def create(self, request):
+        name = request.data['article_name']
+        name = name.replace(' ','_')
+        article = self.queryset.filter(article_name=name).first()
+        if article is not None:
+            return Response(data={"error": "Article with same name already exists!!!"}, status=status.HTTP_400_BAD_REQUEST)
+        response = super(ArticleViewset, self).create(request)
+        
+        # send the response as a JSON object with a "success" key and the serialized data of the article
+        return Response(data={"success":response.data})
+
+    def update(self, request, pk):
+        obj = self.get_object()
+        self.check_object_permissions(request,obj)
+        instance = self.get_object()
+        serializer = self.get_serializer(instance, data=request.data, partial=True)
+        serializer.is_valid(raise_exception=True)
+        self.perform_update(serializer)
+        article = Article.objects.filter(id=pk).first()
+        response = ArticleGetSerializer(article,context={'request': request})
+        return Response(data={"success": "Article successfully updated", "data":response.data})
+
+    def destroy(self, request, pk ):
+        obj = self.get_object()
+        self.check_object_permissions(request,obj)
+
+        super(ArticleViewset, self).destroy(request,pk=pk)
+
+        return Response(data={"success": "Article successfully deleted"})
+    
+    @action(methods=['get'], detail=True, url_path='comment/(?P<comment_id>.+)', permission_classes=[ArticlePermission])
+    def retrieve_comment(self, request, pk, article_id=None, comment_id=None):
+        # Fetch the first comment with the given ID 
+        comment = CommentBase.objects.filter(article=pk, id=comment_id).first()
+        if comment:
+            # If the comment exists, serialize it and return it in the response
+            # Pass the request context to the serializer
+            serializer = CommentSerializer(comment, context={"request": request})
+            return Response(serializer.data)
+        else:
+            # If the comment does not exist, return a 404 Not Found response
+            return Response(status=404)
+
+    @action(methods=['get'], detail=False, url_path='(?P<pk>.+)/isapproved', permission_classes=[ArticlePermission])
+    def getIsapproved(self, request, pk):
+        """
+        This function retrieves the status of an article in different communities with an accepted
+        status.
+        
+        :param request: The request object contains information about the current HTTP request, such as
+        the user making the request, the headers, and the request method
+        :param pk: The `pk` parameter in the `getIsapproved` method represents the primary key of the
+        article for which you want to retrieve the status in different communities with an accepted
+        status
+        :return: The response is a JSON object containing the success status and the communities where
+        the article has been approved.
+        """
+        # Retrieve the article object from the database
+        obj = self.get_object()
+        # Check if the user has permission to access the article
+        self.check_object_permissions(request,obj)
+        response = CommunityMeta.objects.filter(article_id=pk)
+        serializer = CommunityMetaApproveSerializer(data=response, many=True)
+        serializer.is_valid()
+        communities = serializer.data
+        return Response(data={"success": communities})
+
+    @action(methods=['post'],detail=False, url_path='(?P<pk>.+)/approve_for_review', permission_classes=[ArticlePermission])
+    def approve_review(self, request, pk):
+        """
+        This function approves an article for the review process.
+        
+        :param request: The request object contains information about the HTTP request made to the API,
+        such as the request method (POST in this case), headers, and body
+        :param pk: The "pk" parameter in the URL pattern is used to capture the primary key of the
+        article that needs to be approved for review. It is a placeholder that will be replaced with the
+        actual primary key value when the URL is accessed
+        :return: The code is returning a response with a success message indicating that the review
+        process has started successfully.
+        """
+        member = Community.objects.filter(Community_name=request.data["community"]).first()
+        request.data["community"] = member.id
+        obj = self.get_object()
+        serializer = self.get_serializer(obj,data=request.data)
+        serializer.is_valid(raise_exception=True)
+        serializer.save()
+        return Response(data={"success":"review process started successfully"})
+    
+    @action(methods=['post'], detail=False, url_path='(?P<pk>.+)/publish', permission_classes=[ArticlePermission])
+    def getPublished(self, request, pk):
+        """
+        This function selects a community for publication and updates the status of the article
+        accordingly.
+        
+        :param request: The request object contains information about the current HTTP request, such as
+        the headers, body, and user authentication details
+        :param pk: The `pk` parameter is a placeholder for the primary key of the article. It is used to
+        identify the specific article that is being published
+        :return: The code is returning a response in the form of a JSON object. The specific content of
+        the response depends on the conditions met in the code.
+        """
+        obj = self.get_object()
+        self.check_object_permissions(request,obj)
+        data = request.data
+        response = CommunityMeta.objects.filter(article_id=pk,community__Community_name=data["published"]).first()
+        if response is None:
+            return Response(data={"error": f'Article is not submitted to {data["published"]}'}) 
+        if response.status == 'accepted':
+            article = Article.objects.filter(id=pk).first() 
+            article.published = data['published']
+            article.save()
+            response.status = data['status']
+            response.save()
+            return Response(data={"success": f"You have chosen {data['Community_name']} to publish your article"})
+        else:
+            return Response(data={"error": "Article is still not approved by community"})        
+
+    @action(methods=['get'], detail=False, url_path='favourites', permission_classes=[ArticlePermission])
+    def favourites(self, request):
+        """
+        The above function retrieves a list of articles that have been marked as favorites by the user
+        and returns them in a serialized format.
+        
+        :param request: The `request` parameter is an object that represents the HTTP request made by
+        the client. It contains information such as the user making the request, the HTTP method used
+        (GET, POST, etc.), and any data or parameters sent with the request
+        :return: The code is returning a response with a JSON object containing the serialized data of
+        the articles that are marked as favourites by the authenticated user. The serialized data
+        includes the details of the articles such as title, content, author, etc.
+        """
+        favourites = Favourite.objects.filter(user=request.user).values_list('article', flat=True)
+        posts = Article.objects.filter(id__in=favourites.all(),status="public")
+        serializer = ArticlelistSerializer(posts, many=True, context={"request":request})
+        return Response(data={"success":serializer.data})
+        
+
+    @action(methods=['post'],detail=False, url_path='(?P<pk>.+)/submit_article', permission_classes=[ArticlePermission])
+    def submit_article(self, request, pk):
+        """
+        This function submits an article to different communities for reviewal process.
+        
+        :param request: The request object contains information about the current HTTP request, such as
+        the request method, headers, and data
+        :param pk: The `pk` parameter in the `submit_article` method represents the primary key of the
+        object that the article is being submitted to. It is used to retrieve the object from the
+        database and perform permission checks on it
+        :return: The code is returning a response with a JSON object containing the key "success" and
+        the value "Article submitted successfully for reviewal process!!!".
+        """
+        obj = self.get_object()
+        self.check_object_permissions(request,obj)
+        data = request.data
+        data['article_id']=pk
+        serializer = self.get_serializer(data=data)
+        serializer.is_valid(raise_exception=True)
+        serializer.save()
+        
+        return Response(data={"success": "Article submited successfully for reviewal process!!!"})
+
+    @action(methods=['put'], detail=False, url_path='(?P<pk>.+)/updateviews',permission_classes=[ArticlePermission])
+    def updateViews(self, request, pk):
+        """
+        This function updates the number of views for an article.
+        
+        :param request: The `request` parameter is the HTTP request object that contains information
+        about the current request, such as the headers, body, and user authentication details. It is
+        passed to the view function or method when a request is made to the corresponding URL
+        :param pk: The "pk" parameter in the above code refers to the primary key of the article object
+        that needs to be updated. It is used to identify the specific article that needs to have its
+        views incremented
+        :return: The code is returning a response with a success message if the serializer is valid and
+        the view count is successfully updated. If the serializer is not valid, it returns a response
+        with the serializer errors and a status of HTTP 400 Bad Request.
+        """
+        obj = self.get_object()
+        self.check_object_permissions(request, obj)
+        response = self.queryset.get(id=pk)
+        serializer = ArticleViewsSerializer(response)
+        article = serializer.data
+        article['views'] += 1
+        serializer = ArticleViewsSerializer(response, data=article)
+        if serializer.is_valid():
+            serializer.save() 
+            return Response(data={"success": "Added a view to the article"})
+        return Response(serializer.errors, status=status.HTTP_400_BAD_REQUEST)
+
+        
+    @action(methods=['post'],detail=False, url_path='(?P<pk>.+)/approve_article', permission_classes=[ArticlePermission])    
+    def approve_article(self, request, pk):
+        """
+        This function is used by an admin to approve an article and select reviewers and moderators for
+        a community.
+        
+        :param request: The request object contains information about the HTTP request made by the
+        client, such as the headers, body, and method
+        :param pk: The "pk" parameter is a regular expression pattern that matches any string of
+        characters. It is used to capture the primary key (pk) of the article that needs to be approved
+        :return: The response being returned is a JSON object with a "success" key and the value
+        "article approved".
+        """
+        member = Community.objects.filter(Community_name=request.data["community"]).first()
+        request.data["community"] = member.id
+        obj = self.get_object()
+        self.check_object_permissions(request,obj)
+        serializer = self.get_serializer(obj ,data=request.data, partial=True)
+        serializer.is_valid(raise_exception=True)
+        serializer.save()
+        
+        return Response(data={"success":"article approved"})
+    
+    @action(methods=['post'], detail=False,url_path="favourite", permission_classes=[FavouritePermission])
+    def favourite(self, request):
+        """
+        This function adds an article to a user's list of favorites if it is not already added.
+        
+        :param request: The `request` parameter is an object that represents the HTTP request made by
+        the client. It contains information such as the request method (e.g., GET, POST), headers, body,
+        and user authentication details. In this code snippet, the `request` object is used to access
+        the data sent
+        :return: The code is returning a Response object with data indicating whether the favourite was
+        successfully added or if it was already added to favourites. If the favourite was already added,
+        the response will contain an error message. If the favourite was successfully added, the
+        response will contain a success message.
+        """
+        post = Favourite.objects.filter(article_id=request.data["article"], user=request.user).first()
+        if post is not None:
+            return Response(data={"error":"Already added to Favourites!!!"})
+        Favourite.objects.create(article_id=request.data["article"], user=request.user)
+        return Response(data={"success":"Favourite added!!!"})
+
+    @action(methods=['post'], detail=False,url_path="unfavourite", permission_classes=[FavouritePermission])
+    def unfavourite(self, request):
+        """
+        The above function is a Django view that allows a user to unfavourite an article.
+        
+        :param request: The `request` parameter is an object that represents the HTTP request made by
+        the client. It contains information such as the request method (e.g., GET, POST), headers, body,
+        and user authentication details. In this case, it is used to retrieve the data from the request
+        body, specifically
+        :return: The code is returning a Response object with either a success message ("Favourite
+        Removed!!!") or an error message ("Favourite not found!!!").
+        """
+        member = Favourite.objects.filter(article_id=request.data["article"],user=request.user).first()
+        if member is not None:
+            member.delete()
+            return Response(data={"success":"Favourite Removed!!!"})
+        else:
+            return Response(data={"error":"Favourite not found!!!"})
+    
+    @action(methods=['post'],detail=False, url_path='(?P<pk>.+)/reject_article', permission_classes=[ArticlePermission])    
+    def reject_article(self, request, pk):
+        """
+        This function rejects an article by updating its status and returning a success message.
+        
+        :param request: The request object contains information about the HTTP request made by the
+        client, such as the headers, body, and method
+        :param pk: The `pk` parameter in the `reject_article` method represents the primary key of the
+        article that is being rejected. It is used to identify the specific article that needs to be
+        rejected
+        :return: The response being returned is a JSON object with the key "success" and the value
+        "article rejected".
+        """
+        member = Community.objects.filter(Community_name=request.data["community"]).first()
+        request.data["community"] = member.id
+        obj = self.get_object()
+        self.check_object_permissions(request,obj)
+        serializer = self.get_serializer(obj ,data=request.data, partial=True)
+        serializer.is_valid(raise_exception=True)
+        serializer.save()
+        
+        return Response(data={"success":"article rejected"})
+    
+    @action(methods=['post'],detail=False, url_path='(?P<pk>.+)/status', permission_classes=[ArticlePermission])
+    def status(self, request, pk):
+        """
+        This function updates the status of an article based on the provided status value.
+        
+        :param request: The `request` parameter is an object that represents the HTTP request made by
+        the client. It contains information such as the request method (e.g., GET, POST), headers, query
+        parameters, and the request body
+        :param pk: The "pk" parameter in the above code refers to the primary key of the article object.
+        It is used to identify a specific article in the database
+        :return: The code is returning a response object with the data and status code. If the "status"
+        parameter is not provided in the request data, it will return a response with an error message
+        and status code 400 (Bad Request). If the article with the given ID does not exist, it will
+        return a response with an error message and status code 404 (Not Found). If the article status
+        is
+        """
+        obj = self.get_object()
+        self.check_object_permissions(request,obj)
+        try:
+            stat = request.data.get("status", None)
+            if stat is None:
+                return Response(data={"error":"status can't be None"}, status=status.HTTP_400_BAD_REQUEST)
+                
+            article = Article.objects.filter(id=pk).first()
+            if article is None:
+                return Response(data={"error":"article not exist"}, status=status.HTTP_404_NOT_FOUND)
+            article.status = stat
+            article.save()
+            return Response(data={"success":f"article status changed to {stat}"})
+        
+        except Exception as e:
+            return Response(data={"error":e}, status=status.HTTP_400_BAD_REQUEST)
+    
+
+     
+class CommentViewset(viewsets.ModelViewSet):
+    # The above code is defining a Django view for handling comments. It retrieves all instances of
+    # the CommentBase model from the database using the `objects.all()` method and assigns it to the
+    # `queryset` variable. It also retrieves all instances of the LikeBase model and assigns it to the
+    # `queryset2` variable.
+    queryset = CommentBase.objects.all()
+    queryset2 = LikeBase.objects.all()
+    permission_classes = [CommentPermission]    
+    parser_classes = [parsers.JSONParser, parsers.MultiPartParser, parsers.FormParser]
+    serializer_class = CommentSerializer
+    filter_backends = [DjangoFilterBackend,filters.OrderingFilter]
+    filterset_class = CommentFilter
+    http_method_names = ['post', 'get', 'put', 'delete']
+    
+    action_serializer = {
+        "list": CommentlistSerializer,
+        "create":CommentCreateSerializer,
+        "update":CommentUpdateSerializer,
+        "retrieve": CommentSerializer,
+        "destroy": CommentSerializer,
+        "like":LikeSerializer,
+        "parents": CommentParentSerializer,
+        "block_user": ArticleBlockUserSerializer,
+    }
+    
+    def get_serializer_class(self):
+        return self.action_serializer.get(self.action, self.serializer_class)
+    
+    def get_queryset(self):
+        """
+        The `get_queryset` function filters the queryset based on various query parameters.
+        :return: a queryset based on the provided query parameters. If the "article" parameter is not
+        provided, an empty queryset is returned. Otherwise, the queryset is filtered based on the provided
+        parameters (article, tag, Type, comment_type, parent_comment, and version).
+        """
+        article = self.request.query_params.get("article", None)
+        tag = self.request.query_params.get("Community_name",None)
+        Type = self.request.query_params.get("Type",None)
+        comment_type = self.request.query_params.get("comment_type",None)
+        parent_comment = self.request.query_params.get("parent_comment",None)
+        version = self.request.query_params.get("version",None)
+        if article is not None:
+            if Type is not None:
+                if tag is not None:
+                    if comment_type is not None:
+                        qs = self.queryset.filter(article=article,tag=tag,Type=Type,comment_type=comment_type,parent_comment=parent_comment,version=version)
+                    else:
+                        qs = self.queryset.filter(article=article,tag=tag,Type=Type,parent_comment=parent_comment,version=version)
+                else:
+                    if comment_type is not None:
+                        qs = self.queryset.filter(article=article,Type=Type,comment_type=comment_type,parent_comment=parent_comment,version=version)
+                    else:
+                        qs = self.queryset.filter(article=article,Type=Type,parent_comment=parent_comment,version=version)
+            else:
+                if tag is not None:
+                    if comment_type is not None:
+                        qs = self.queryset.filter(article=article,tag=tag,comment_type=comment_type,parent_comment=parent_comment,version=version)
+                    else:
+                        qs = self.queryset.filter(article=article,tag=tag,parent_comment=parent_comment,version=version)
+                else:
+                    if comment_type is not None:
+                        qs = self.queryset.filter(article=article,comment_type=comment_type,parent_comment=parent_comment,version=version)
+                    else:
+                        qs = self.queryset.filter(article_id=article,parent_comment=parent_comment,version=version)
+        else:
+            qs = CommentBase.objects.none()
+            
+        return qs
+    
+    def list(self, request):
+        
+        response = super(CommentViewset, self).list(request)
+
+        return Response(data={"success":response.data})
+    
+    def retrieve(self, request, pk):
+
+        response = super(CommentViewset, self).retrieve(request,pk=pk)
+
+        return Response(data={"success":response.data})
+
+    def create(self, request):
+        """
+        The `create` function checks various conditions and creates a comment, decision, or review based on
+        the request data.
+        
+        :param request: The `request` parameter is an object that contains information about the HTTP
+        request made by the client. It includes details such as the request method (GET, POST, etc.),
+        headers, body, and user information. In this code snippet, the `request` object is used to access
+        data sent in
+        :return: The code returns a response object with different data depending on the conditions in the
+        code. The possible responses are:
+        """
+        member = ArticleBlockedUser.objects.filter(article=request.data["article"],user=request.user).first()
+        if member is not None:
+            return Response(data={"error": "You are blocked from commenting on this article by article moderator!!!"}, status=status.HTTP_400_BAD_REQUEST)
+        if request.data["parent_comment"] or request.data["version"]:
+            request.data["Type"] = "comment"
+
+        if request.data["Type"] == 'decision':
+            moderators_arr = [moderator for moderator in ArticleModerator.objects.filter(article=request.data["article"],moderator__user = request.user)]
+            if len(moderators_arr)>0:
+                if self.queryset.filter(article=request.data["article"],User=request.user,Type="decision").first():
+                    return Response(data={"error": "You have already made decision!!!"}, status=status.HTTP_400_BAD_REQUEST)
+                else:
+                    decision = request.data["decision"]
+                    request.data.pop("decision")
+                    communityName = request.data["tag"]
+                    community = Community.objects.filter(Community_name=communityName).first()
+                    member = CommunityMeta.objects.filter(article=request.data["article"],community_id=community.id).first()
+                    member.status = decision
+                    member.save()
+                    response = super(CommentViewset, self).create(request)
+                    member = CommentBase.objects.filter(id=response.data.get("id")).first()
+                    created = CommentSerializer(instance=member, context={'request': request})
+                    return Response(data={"success":"Decision successfully added", "comment": created.data})
+            
+            else: 
+                return Response(data={"error": "You can't write a decision on the article!!!"}, status=status.HTTP_400_BAD_REQUEST)
+        
+        elif request.data['Type'] == 'review':
+            author = Author.objects.filter(User=request.user,article=request.data["article"]).first()
+            if author is not None:
+                return Response(data={"error": "You are Author of Article.You can't submit a review"}, status=status.HTTP_400_BAD_REQUEST)
+            
+            c = ArticleModerator.objects.filter(article=request.data["article"],moderator__user = request.user).count()
+            if c > 0:
+                return Response(data={"error": "You can't make a review over article"}, status=status.HTTP_400_BAD_REQUEST)
+            
+            count = CommentBase.objects.filter(article=request.data["article"],User=request.user,tag=request.data['tag'],Type='review').count()
+            if count == 0:
+                response = super(CommentViewset, self).create(request)
+                member = CommentBase.objects.filter(id=response.data.get("id")).first()
+                created = CommentSerializer(instance=member, context={'request':request})
+                return Response(data={"success":"Review successfully added", "comment": created.data})
+            
+            else: 
+                return Response(data={"error":"Review already added by you!!!"}, status=status.HTTP_400_BAD_REQUEST)
+                
+        else:
+            if request.data['Type'] == 'comment' and (request.data['parent_comment'] or request.data['version']) is None:
+                return Response(data={"error":"Comment must have a parent instance"}, status=status.HTTP_400_BAD_REQUEST)
+            
+            response = super(CommentViewset, self).create(request)
+            member = CommentBase.objects.filter(id=response.data.get("id")).first()
+            created = CommentSerializer(instance=member, context={'request': request})
+            return Response(data={"success":"Comment successfully added","comment": created.data})
+
+
+    def update(self, request, pk):
+        instance = self.get_object()
+        serializer = self.get_serializer(instance, data=request.data, partial=True)
+        serializer.is_valid(raise_exception=True)
+        self.perform_update(serializer)
+
+        return Response(data={"success":serializer.data})
+
+
+    def destroy(self, request, pk ):
+        member = CommentBase.objects.filter(id=pk).first()
+        if member is None:
+            return Response(data={"error":"Comment not found!!!"}, status=status.HTTP_404_NOT_FOUND)
+        member.delete()
+        return Response(data={"success":"Comment successfully deleted"})
+    
+    @action(methods=['post'], detail=False, permission_classes=[permissions.IsAuthenticated])
+    def like(self, request):
+        """
+        This function allows authenticated users to like or rate a comment, updating the rank of the
+        comment's user and the overall rank of the comment.
+        
+        :param request: The `request` parameter is an object that represents the HTTP request made by the
+        client. It contains information such as the request method (e.g., POST), headers, user
+        authentication details, and the data sent in the request body. In this code snippet, the `request`
+        object is used to
+        :return: The code is returning a response in the form of a JSON object. If the condition `if member
+        is not None` is true, it returns a success message "Comment rated successfully." If the condition is
+        false, it creates a new `LikeBase` object, updates the rank of the comment's user, and returns the
+        success message "Comment rated successfully."
+        """
+        serializer = self.get_serializer(data=request.data)
+        serializer.is_valid(raise_exception=True)
+        member = LikeBase.objects.filter(user=request.user, post=serializer.data['post']).first()
+        comment = CommentBase.objects.filter(id=serializer.data['post']).first()
+        if comment.User == request.user:
+            return Response(data={'error': "you can't rate your comment"}, status=status.HTTP_400_BAD_REQUEST)
+        handle = HandlersBase.objects.filter(User=request.user, article=comment.article).first()
+        if handle is None: 
+            handle = HandlersBase.objects.create(User=request.user, article=comment.article, handle_name=fake.name())
+            handle.save()
+        handle = HandlersBase.objects.filter(User=self.request.user,article=comment.article).first()
+        if member is not None:
+            rank = Rank.objects.filter(user=comment.User).first()
+            rank.rank -= member.value
+            rank.rank += serializer.data['value']
+            member.value = serializer.data['value']
+            member.save()
+            rank.save()
+            return Response({'success': 'Comment rated successfully.'})
+        else :
+
+            like = LikeBase.objects.create(user=self.request.user, post=comment, value=serializer.data['value'])
+            like.save()
+                
+            rank = Rank.objects.filter(user=comment.User).first()
+            if rank:
+                rank.rank += serializer.data['value']
+                rank.save()
+
+            else:
+                rank = Rank.objects.create(user=self.request.user, rank=serializer.data['value'])
+                rank.save()
+            
+            return Response({'success': 'Comment rated successfully.'})
+        
+    @action(methods=['get'], detail=False, url_path='(?P<pk>.+)/parents', permission_classes=[permissions.IsAuthenticated,])
+    def parents(self, request, pk):
+        """
+        This function retrieves the parent comments of a given comment.
+        
+        :param request: The `request` parameter is an object that represents the HTTP request made by the
+        client. It contains information such as the request method (e.g., GET, POST), headers, and any data
+        sent with the request
+        :param pk: The "pk" parameter in the above code refers to the primary key of the comment object. It
+        is used to identify the specific comment for which the parent comments need to be retrieved
+        :return: The code is returning a response in the form of a JSON object. The response contains the
+        serialized data of the parent comments of the given comment. The serialized data includes details
+        such as the content, author, and date of the parent comments.
+        """
+        print("swaroop",pk)
+        comment = pk
+        while True:
+            member = CommentBase.objects.filter(id=comment).first()
+            if member.parent_comment is None:
+                break
+            comment = member.parent_comment.id
+        response = CommentBase.objects.filter(id=comment).first()
+        serializer = CommentNestedSerializer(response, context={'request': request})
+        return Response(data={"success":serializer.data})
+    
+    @action(methods=['post'],detail=False, url_path='(?P<pk>.+)/block_user', permission_classes=[CommentPermission])
+    def block_user(self, request, pk):
+        """
+        The above function blocks a user from accessing an article.
+        
+        :param request: The request object contains information about the current HTTP request, such as
+        the headers, body, and user authentication details
+        :param pk: The "pk" parameter in the above code refers to the primary key of the article object.
+        It is used to identify the specific article that the user wants to block a user from
+        :return: The code is returning a response in JSON format. If the user is already blocked, it
+        will return a response with an error message: {"error": "User already blocked!!!"}. If the user
+        is successfully blocked, it will return a response with a success message: {"success": "user
+        blocked successfully"}.
+        """
+        comment = CommentBase.objects.filter(id=pk).first()
+        member = ArticleBlockedUser.objects.filter(article=comment.article,user=comment.User).first()
+        if member is not None:
+            member.delete()
+            return Response(data={"success":"User is unblocked successfully!!!"})
+        ArticleBlockedUser.objects.create(article=comment.article,user=comment.User)
+        return Response(data={"success":f"user blocked successfully!!!"})
+ 
+    
+
+class NotificationViewset(viewsets.ModelViewSet):
+    # The above code is defining a Django view for handling notifications. It is using the
+    # `Notification` model to retrieve all notification objects from the database. The view has a
+    # permission class called `NotificationPermission` which controls access to the view. It also
+    # specifies the parser classes for handling different types of data formats (JSON, multipart, form
+    # data). The view uses the `NotificationSerializer` to serialize the notification objects and
+    # return them as a response. The allowed HTTP methods for this view are GET, PUT, and DELETE.
+    queryset = Notification.objects.all()
+    permission_classes = [NotificationPermission]    
+    parser_classes = [parsers.JSONParser, parsers.MultiPartParser, parsers.FormParser]
+    serializer_class = NotificationSerializer
+    http_method_names = ['get','put', 'delete']
+        
+    def get_queryset(self):
+        qs = self.queryset.filter(user=self.request.user).order_by('-date')
+        return qs
+    
+    def list(self, request):
+        response = super(NotificationViewset , self).list(request)
+    
+        return Response(data={"success":response.data})
+    
+    def retrieve(self, request, pk):
+        obj = self.get_object()
+        self.check_object_permissions(request,obj)
+        response = super(NotificationViewset, self).retrieve(request,pk=pk)
+    
+        return Response(data={"success":response.data})
+
+    def update(self, request, pk):
+        instance = Notification.objects.filter(id=pk).first()
+        serializer = self.get_serializer(instance, data=request.data, partial=True)
+        serializer.is_valid(raise_exception=True)
+        self.perform_update(serializer)
+
+        return Response(data={"success":"notification marked!!!"})
+    
+    def destroy(self, request, pk):
+        obj = self.get_object()
+        self.check_object_permissions(request,obj)
+        response = super(NotificationViewset, self).destroy(request, pk)
+    
+        return Response(data={"success":"Notification deleted successfully."})
+
+
+
+class SocialPostViewset(viewsets.ModelViewSet):
+    # The above code is defining a Django view for handling social posts. It is using the `SocialPost`
+    # model as the queryset, applying the `SocialPostPermission` class for permission checks, and
+    # using various parsers for handling different types of data (JSON, multipart, form). It is also
+    # using the `SocialPostSerializer` class for serialization, and applying the `PostFilters` class
+    # for filtering the queryset. The allowed HTTP methods for this view are GET, POST, DELETE, and
+    # PUT.
+    queryset = SocialPost.objects.all()
+    permission_classes = [SocialPostPermission]    
+    parser_classes = [parsers.JSONParser, parsers.MultiPartParser, parsers.FormParser]
+    serializer_class = SocialPostSerializer
+    filter_backends = [DjangoFilterBackend, filters.OrderingFilter]
+    filterset_class = PostFilters
+    http_method_names = ['get', 'post', 'delete', 'put']
+    
+    action_serializers = {
+        "create": SocialPostCreateSerializer,
+        "destroy": SocialPostSerializer,
+        "retrieve": SocialPostGetSerializer,
+        "list": SocialPostListSerializer,
+        "update": SocialPostUpdateSerializer,
+        "like": SocialPostLikeSerializer,
+        "unlike": SocialPostLikeSerializer,
+        "bookmark": SocialPostBookmarkSerializer,
+        "unbookmark": SocialPostBookmarkSerializer,
+        "bookmarks": SocialPostListSerializer,
+    }
+        
+    def get_serializer_class(self):
+        return self.action_serializers.get(self.action, self.serializer_class)
+    
+    def get_queryset(self):
+        if self.request.user.is_authenticated is False:
+            qs = self.queryset.order_by('-created_at')
+            return qs
+        qs = self.queryset.order_by('-created_at')
+        return qs
+    
+    def list(self, request):
+        response = super(SocialPostViewset , self).list(request)
+    
+        return Response(data={"success":response.data})
+    
+    def retrieve(self, request, pk):
+        obj = self.get_object()
+        self.check_object_permissions(request,obj)
+        response = super(SocialPostViewset, self).retrieve(request,pk=pk)
+    
+        return Response(data={"success":response.data})
+    
+    
+    def create(self, request):
+
+        response = super(SocialPostViewset, self).create(request)
+    
+        return Response(data={"success":"Post Successfully added!!!"})
+    
+    def update(self, request, pk):
+        member = SocialPost.objects.filter(id=pk).first()
+        if member is None:
+            return Response(data={"error":"Post not found!!!"})
+        serializer = SocialPostUpdateSerializer(member, data=request.data, partial=True)
+        serializer.is_valid(raise_exception=True)
+        self.perform_update(serializer)
+        return Response(data={"success":serializer.data})
+    
+    def destroy(self, request, pk):
+        response = SocialPost.objects.filter(id=pk).first()
+        if response is None:
+            return Response(data={"error":"Post not found!!!"})
+        response.delete()
+        return Response(data={"success":"Post Successfuly removed!!!"})
+    
+    @action(methods=['get'],detail=False,url_path="timeline", permission_classes=[SocialPostPermission])
+    def timeline(self,request):
+        """
+        The above function retrieves the timeline of social posts for a user by filtering posts from
+        users they are following and returning the serialized data.
+        
+        :param request: The `request` parameter is an object that represents the HTTP request made by
+        the client. It contains information such as the request method (GET, POST, etc.), headers, user
+        authentication details, and the request body
+        :return: The response will contain a JSON object with a "success" key and the serialized data of
+        the SocialPost objects in the "data" value.
+        """
+        following = Follow.objects.filter(user=request.user).values_list('followed_user', flat=True)
+        posts = SocialPost.objects.filter(user__in=following.all())
+        serializer = SocialPostListSerializer(posts, many=True,context={"request":request})
+        return Response(data={"success":serializer.data})
+    
+    @action(methods=['get'],detail=False,url_path="bookmarks", permission_classes=[SocialPostPermission])
+    def bookmarks(self,request):
+        """
+        This function retrieves the bookmarks of a user and returns the corresponding social posts.
+        
+        :param request: The `request` parameter is an object that represents the HTTP request made by
+        the client. It contains information such as the user making the request, the HTTP method used
+        (GET, POST, etc.), and any data or parameters sent with the request. In this case, the `request`
+        object is
+        :return: The code is returning a response with a JSON object containing the serialized data of
+        the SocialPost objects that are bookmarked by the current user. The serialized data is obtained
+        using the SocialPostListSerializer. The JSON object has a key "success" with the value being the
+        serialized data.
+        """
+        bookmarks = BookMark.objects.filter(user=request.user).values_list('post', flat=True)
+        posts = SocialPost.objects.filter(id__in=bookmarks.all())
+        serializer = SocialPostListSerializer(posts, many=True, context={"request":request})
+        return Response(data={"success":serializer.data})
+
+    @action(methods=['post'], detail=False,url_path="like", permission_classes=[SocialPostPermission])
+    def like(self, request):
+        """
+        This function allows a user to like a social post and returns a success message if the like is
+        successful, or an error message if the user has already liked the post.
+        
+        :param request: The `request` parameter is an object that represents the HTTP request made by
+        the client. It contains information such as the request method (e.g., GET, POST), headers, body,
+        and user authentication details. In this case, it is used to retrieve the data sent in the
+        request body (`
+        :return: The code is returning a response in JSON format. If the post has already been liked by
+        the user, it will return a response with an error message "Already Liked!!!". If the post has
+        not been liked by the user, it will create a new SocialPostLike object and return a response
+        with a success message "Liked!!!".
+        """
+        post = SocialPostLike.objects.filter(post_id=request.data["post"], user=request.user).first()
+        if post is not None:
+            return Response(data={"error":"Already Liked!!!"})
+        SocialPostLike.objects.create(post_id=request.data["post"], user=request.user)
+        return Response(data={"success":"Liked!!!"})
+
+    @action(methods=['post'], detail=False,url_path="unlike", permission_classes=[SocialPostPermission])
+    def unlike(self, request):
+        """
+        This function allows a user to unlike a social post by deleting their like entry from the
+        database.
+        
+        :param request: The `request` parameter is an object that represents the HTTP request made by
+        the client. It contains information such as the request method (e.g., GET, POST), headers, query
+        parameters, and the request body. In this case, it is used to access the data sent in the
+        request body
+        :return: The code is returning a response in JSON format. If the member is found and deleted
+        successfully, it returns a success message "DisLiked!!!". If the member is not found, it returns
+        an error message "Post not found!!!".
+        """
+        member = SocialPostLike.objects.filter(post_id=request.data["post"],user=request.user).first()
+        if member is not None:
+            member.delete()
+            return Response(data={"success":"DisLiked!!!"})
+        else:
+            return Response(data={"error":"Post not found!!!"})
+    
+    @action(methods=['post'], detail=False,url_path="bookmark", permission_classes=[SocialPostPermission])
+    def bookmark(self, request):
+        """
+        The above function allows a user to bookmark a post if it has not already been bookmarked.
+        
+        :param request: The `request` parameter is an object that represents the HTTP request made by
+        the client. It contains information such as the request method (e.g., GET, POST), headers, query
+        parameters, and the request body. In this case, it is used to access the data sent in the
+        request body
+        :return: The code is returning a Response object with either an error message or a success
+        message, depending on the outcome of the bookmarking operation. If the post has already been
+        bookmarked by the user, it will return an error message stating "Already Bookmarked!!!". If the
+        bookmarking operation is successful, it will return a success message stating "Bookmarked!!!".
+        """
+        post = BookMark.objects.filter(post_id=request.data["post"], user=request.user).first()
+        if post is not None:
+            return Response(data={"error":"Already Bookmarked!!!"})
+        BookMark.objects.create(post_id=request.data["post"], user=request.user)
+        return Response(data={"success":"Bookmarked!!!"})
+
+    @action(methods=['post'], detail=False,url_path="unbookmark", permission_classes=[SocialPostPermission])
+    def unbookmark(self, request):
+        """
+        The above function is a Django view that allows a user to unbookmark a post.
+        
+        :param request: The `request` parameter is an object that represents the HTTP request made by
+        the client. It contains information such as the request method (e.g., GET, POST), headers, query
+        parameters, and the request body. In this case, it is used to access the data sent in the
+        request body
+        :return: The code is returning a Response object with either a success message
+        ("UnBookmarked!!!") or an error message ("BookMark not found!!!").
+        """
+        member = BookMark.objects.filter(post_id=request.data["post"],user=request.user).first()
+        if member is not None:
+            member.delete()
+            return Response(data={"success":"UnBookmarked!!!"})
+        else:
+            return Response(data={"error":"BookMark not found!!!"})
+
+
+
+class SocialPostCommentViewset(viewsets.ModelViewSet):
+    # The above code is defining a Django view for handling social post comments. It is using the
+    # `SocialPostComment` model as the queryset for retrieving comments. The view has specified the
+    # `SocialPostCommentPermission` class as the permission class, which determines who can access the
+    # view. It is also using various parser classes to parse the incoming request data.
+    queryset = SocialPostComment.objects.all()
+    permission_classes = [SocialPostCommentPermission]    
+    parser_classes = [parsers.JSONParser, parsers.MultiPartParser, parsers.FormParser]
+    serializer_class = SocialPostCommentSerializer
+    http_method_names = ['get', 'post', 'delete', 'put']
+    
+    action_serializers = {
+        "create": SocialPostCommentCreateSerializer,
+        "destroy": SocialPostCommentSerializer,
+        "retrieve": SocialPostCommentListSerializer,
+        "list": SocialPostCommentListSerializer,
+        "update": SocialPostCommentUpdateSerializer,
+        "like": SocialPostCommentLikeSerializer,
+        "unlike": SocialPostCommentLikeSerializer
+    }
+        
+    def get_serializer_class(self):
+        return self.action_serializers.get(self.action, self.serializer_class)
+    
+    def get_queryset(self):
+        # The above code is a Python function that filters a queryset based on the values of the
+        # "post" and "comment" query parameters.
+        post = self.request.query_params.get("post", None)
+        comment = self.request.query_params.get("comment", None)
+        if comment is not None:
+            qs = self.queryset.filter(post_id = post,parent_comment_id=comment)
+        elif post is not None:
+            qs = self.queryset.filter(post_id=post).exclude(parent_comment__isnull=False)
+        else:
+            qs = []
+        return qs
+    
+    def list(self, request):
+        response = super(SocialPostCommentViewset , self).list(request)
+    
+        return Response(data={"success":response.data})
+    
+    def retrieve(self, request, pk):
+        obj = self.get_object()
+        self.check_object_permissions(request,obj)
+        response = super(SocialPostCommentViewset, self).retrieve(request,pk=pk)
+    
+        return Response(data={"success":response.data})
+    
+    
+    def create(self, request):
+        response = super(SocialPostCommentViewset, self).create(request)
+        created = response.data
+    
+        return Response(data={"success":"Comment Successfully added!!!","comment": created})
+    
+    def update(self, request, pk):
+
+        instance = SocialPostComment.objects.filter(id=pk).first()
+        serializer = self.get_serializer(instance, data=request.data, partial=True)
+        serializer.is_valid(raise_exception=True)
+        self.perform_update(serializer)
+
+        return Response(data={"success":serializer.data})
+    
+    def destroy(self, request, pk):
+        obj = self.get_object()
+        self.check_object_permissions(request,obj)
+        response = super(SocialPostCommentViewset, self).destroy(request, pk)
+    
+        return Response(data={"success":"Comment Successfuly removed!!!"})
+
+    @action(methods=['post'], detail=False,url_path="like", permission_classes=[SocialPostCommentPermission])
+    def like(self, request):
+        """
+        The above function allows a user to like a social post comment, but returns an error message if
+        the user has already liked the comment.
+        
+        :param request: The `request` parameter is an object that represents the HTTP request made by
+        the client. It contains information such as the request method (e.g., GET, POST), headers, body,
+        and user authentication details. In this case, it is used to retrieve the data sent in the
+        request body,
+        :return: The response being returned is a JSON object with either an "error" key and value if
+        the comment has already been liked, or a "success" key and value if the like is successfully
+        created.
+        """
+        if SocialPostCommentLike.objects.filter(comment_id=request.data["comment"], user=request.user).first() is not None:
+            return Response(data={"error":"Already Liked!!!"})
+        SocialPostCommentLike.objects.create(comment_id=request.data["comment"], user=request.user)
+        return Response(data={"success":"Liked!!!"})
+
+    @action(methods=['post'], detail=False,url_path="unlike", permission_classes=[SocialPostCommentPermission])
+    def unlike(self, request):
+        """
+        The above function allows a user to unlike a comment on a social post.
+        
+        :param request: The `request` parameter is an object that represents the HTTP request made by
+        the client. It contains information such as the request method (e.g., GET, POST), headers, user
+        authentication details, and the request data (e.g., form data, JSON payload). In this case, the
+        `
+        :return: The code is returning a response in JSON format. If the comment is found and
+        successfully deleted, it will return a success message: {"success": "DisLiked!!!"}. If the
+        comment is not found, it will return an error message: {"error": "Comment not found!!!"}.
+        """
+        comment = SocialPostCommentLike.objects.filter(comment_id=request.data["comment"],user=request.user).first()
+        if comment is not None:
+            comment.delete()
+            return Response(data={"success":"DisLiked!!!"})
+        else:
+            return Response(data={"error":"Comment not found!!!"})
+  
+    
+
+
+class ArticleChatViewset(viewsets.ModelViewSet):
+    # The above code is defining a Django view for handling CRUD operations on ArticleMessage objects.
+    # It specifies the queryset to retrieve all ArticleMessage objects, sets the permission classes to
+    # ArticleChatPermissions, and sets the parser classes to JSONParser, MultiPartParser, and
+    # FormParser. The serializer_class is set to ArticleChatSerializer, which will be used to
+    # serialize and deserialize ArticleMessage objects. The http_method_names are set to allow POST,
+    # GET, PUT, and DELETE requests. The action_serializer dictionary maps different actions (create,
+    # retrieve, list, update, destroy) to different serializers for handling those actions.
+    queryset = ArticleMessage.objects.all()
+    permission_classes = [ArticleChatPermissions]
+    parser_classes = [parsers.JSONParser, parsers.MultiPartParser, parsers.FormParser]
+    serializer_class = ArticleChatSerializer
+    http_method_names = ["post", "get", "put", "delete"]
+
+    action_serializer = {
+                        "create": ArticleChatCreateSerializer,
+                         "retrieve": ArticleChatSerializer,
+                         "list": ArticleChatSerializer,
+                         "update": ArticleChatUpdateSerializer,
+                         "destroy": ArticleChatSerializer
+                        }
+
+    def get_serializer_class(self):
+        return self.action_serializer.get(self.action, self.serializer_class)
+
+    def get_queryset(self):
+        article = self.request.query_params.get("article", None)
+        if article is not None:
+            qs = self.queryset.filter(article_id=article).order_by("created_at")
+            return qs
+        return ArticleMessage.objects.none()
+
+    def list(self, request):
+        response = super(ArticleChatViewset, self).list(request)
+
+        return Response(data={"success": response.data})
+
+    def retrieve(self, request, pk):
+        obj = self.get_object()
+        self.check_object_permissions(request, obj)
+        response = super(ArticleChatViewset, self).retrieve(request, pk=pk)
+
+        return Response(data={"success": response.data})
+
+    def create(self, request):
+        response = super(ArticleChatViewset, self).create(request)
+        
+        return Response(data={"success": response.data})
+
+    def update(self, request, pk):
+        self.get_object()
+        instance = self.get_object()
+        serializer = self.get_serializer(instance, data=request.data, partial=True)
+        serializer.is_valid(raise_exception=True)
+        self.perform_update(serializer)
+
+        return Response(data={"success": serializer.data})
+
+    def destroy(self, request, pk):
+        super(ArticleChatViewset, self).destroy(request, pk=pk)
+
+        return Response(data={"success": "chat successfully deleted"})
+
+
+class PersonalMessageViewset(viewsets.ModelViewSet):
+    queryset = PersonalMessage.objects.all()
+    permission_classes = [MessagePermissions]
+    parser_classes = [parsers.JSONParser, parsers.MultiPartParser, parsers.FormParser]
+    serializer_class = MessageSerializer
+    http_method_names = ["get", "post", "delete", "put"]
+
+    action_serializers = {
+        "create": MessageCreateSerializer,
+        "retrieve": MessageSerializer,
+        "list": MessageSerializer,
+        "update": MessageUpdateSerializer,
+        "destroy": MessageSerializer,
+    }
+
+    def get_serializer_class(self):
+        return self.action_serializers.get(self.action, self.serializer_class)
+
+    def get_queryset(self):
+        qs = self.queryset.filter(Q(sender=self.request.user) | Q(receiver=self.request.user)).order_by('-created_at')
+        return qs
+
+    def list(self, request):
+        response = super(PersonalMessageViewset, self).list(request)
+
+        return Response(data={"success": response.data})
+
+    def retrieve(self, request, pk):
+        obj = self.get_object()
+        self.check_object_permissions(request, obj)
+        response = super(PersonalMessageViewset, self).retrieve(request, pk=pk)
+
+        return Response(data={"success": response.data})
+
+    def create(self, request):
+        serializer = self.get_serializer(data=request.data)
+        serializer.is_valid(raise_exception=True)
+        serializer.save()
+        return Response(
+            data={"success": "Message Successfully sent", "message": serializer.data},
+            status=status.HTTP_201_CREATED,
+        )
+
+    def update(self, request, pk):
+        instance = self.get_object()
+        serializer = self.get_serializer(instance, data=request.data, partial=True)
+        serializer.is_valid(raise_exception=True)
+        self.perform_update(serializer)
+
+        return Response(data={"success": serializer.data})
+
+    def destroy(self, request, pk):
+        obj = self.get_object()
+        self.check_object_permissions(request, obj)
+        super(PersonalMessageViewset, self).destroy(request, pk)
+
+        return Response(data={"success": "Message Successfuly removed!!!"})
+   
+