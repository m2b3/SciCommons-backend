myenv
<<<<<<< HEAD
scic
*.env
venv
/.idea
=======
*.env
venv
__pycache__
>>>>>>> e608881c
<|MERGE_RESOLUTION|>--- conflicted
+++ resolved
@@ -1,11 +1,5 @@
 myenv
-<<<<<<< HEAD
-scic
-*.env
-venv
-/.idea
-=======
 *.env
 venv
 __pycache__
->>>>>>> e608881c
+/.idea